--- conflicted
+++ resolved
@@ -1017,15 +1017,9 @@
                 session_data = json.load(fid)
 
             # check if session was a dud
-<<<<<<< HEAD
-            if (ntrials := session_data['NTRIALS']) < 42 and 'spontaneous' not in self.model.task_name:
-=======
-            if (
-                (ntrials := session_data['NTRIALS']) < 42
-                and not any([x in self.model.task_name for x in ('spontaneous', 'passive')])
-                and not self.uiCheckAppend.isChecked()
+            if (ntrials := session_data['NTRIALS']) < 42 and not any(
+                [x in self.model.task_name for x in ('spontaneous', 'passive')]
             ):
->>>>>>> af0a284b
                 answer = QtWidgets.QMessageBox.question(
                     self,
                     'Is this a dud?',
