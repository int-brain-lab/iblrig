--- conflicted
+++ resolved
@@ -1,36 +1,23 @@
-<<<<<<< HEAD
-import ctypes
-=======
-import abc
 import logging
->>>>>>> 22481d6f
 import os
 import shutil
 import traceback
 from os.path import samestat
 from pathlib import Path
-<<<<<<< HEAD
-from typing import Any
 import socket
 import uuid
 import json
 import datetime
-=======
->>>>>>> 22481d6f
 
 import ibllib.pipes.misc
 from ibllib.io import raw_data_loaders
 from ibllib.io import session_params
 from ibllib.pipes.misc import sleepless
 from iblutil.io import hashfile
-<<<<<<< HEAD
-from iblutil.util import setup_logger
 import one.alf.files as alfiles
 
 import iblrig
 from iblrig.raw_data_loaders import load_task_jsonable
-=======
->>>>>>> 22481d6f
 
 log = logging.getLogger(__name__)
 
