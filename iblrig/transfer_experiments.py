import abc
<<<<<<< HEAD
import ctypes
import logging
=======
>>>>>>> 4de88952
import os
import shutil
import traceback
from os.path import samestat
from pathlib import Path

import ibllib.pipes.misc
import iblrig
from ibllib.io import session_params
from ibllib.pipes.misc import sleepless
from iblutil.io import hashfile

log = logging.getLogger(__name__)

ES_CONTINUOUS = 0x80000000
ES_SYSTEM_REQUIRED = 0x00000001


@sleepless
def _copy2_checksum(src: str, dst: str, *args, **kwargs) -> str:
    """
    Copy a file from source to destination with checksum verification.

    This function copies a file from the source path to the destination path
    while verifying the BLAKE2B hash of the source and destination files. If the
    BLAKE2B hashes do not match after copying, an OSError is raised.

    Parameters
    ----------
    src : str
        The path to the source file.
    dst : str
        The path to the destination file.
    *args, **kwargs
        Additional arguments and keyword arguments to pass to `shutil.copy2`.

    Returns
    -------
    str
        The path to the copied file.

    Raises
    ------
    OSError
        If the BLAKE2B hashes of the source and destination files do not match.
    """
    log.info(f'Processing `{src}`:')
    log.info('  - calculating hash of local file')
    src_md5 = hashfile.blake2b(src, False)
    if os.path.exists(dst) and samestat(os.stat(src), os.stat(dst)):
        log.info('  - file already exists at destination')
        log.info('  - calculating hash of remote file')
        if src_md5 == hashfile.blake2b(dst, False):
            log.info('  - local and remote BLAKE2B hashes match, skipping copy')
            return dst
        else:
            log.info('  - local and remote hashes DO NOT match')
    log.info(f'  - copying file to `{dst}`')
    return_val = shutil.copy2(src, dst, *args, **kwargs)
    log.info('  - calculating hash of remote file')
    if not src_md5 == hashfile.blake2b(dst, False):
        raise OSError(f'Error copying {src}: hash mismatch.')
    log.info('  - local and remote hashes match, copy successful')
    return return_val


def copy_folders(local_folder: Path, remote_folder: Path, overwrite: bool = False) -> bool:
    """
    Copy folders and files from a local location to a remote location.

    This function copies all folders and files from a local directory to a
    remote directory. It provides options to overwrite existing files in
    the remote directory and ignore specific file patterns.

    Parameters
    ----------
    local_folder : Path
        The path to the local folder to copy from.
    remote_folder : Path
        The path to the remote folder to copy to.
    overwrite : bool, optional
        If True, overwrite existing files in the remote folder. Default is False.

    Returns
    -------
    bool
        True if the copying is successful, False otherwise.
    """
    status = True
    try:
        remote_folder.parent.mkdir(parents=True, exist_ok=True)
        shutil.copytree(
            local_folder,
            remote_folder,
            dirs_exist_ok=overwrite,
            ignore=shutil.ignore_patterns('transfer_me.flag'),
            copy_function=_copy2_checksum,
        )
    except OSError:
        log.error(traceback.format_exc())
        log.info(f'Could not copy {local_folder} to {remote_folder}')
        status = False
    return status


class SessionCopier(abc.ABC):
    assert_connect_on_init = False
    _experiment_description = None

    def __init__(self, session_path, remote_subjects_folder=None, tag=None):
        self.tag = tag or self.tag
        self.session_path = Path(session_path)
        self.remote_subjects_folder = Path(remote_subjects_folder) if remote_subjects_folder else None

    def __repr__(self):
        return f'{super().__repr__()} \n local: {self.session_path} \n remote: {self.remote_session_path}'

    @property
    def state(self):
        return self.get_state()[0]

    def run(self, number_of_expected_devices=None):
        """
        Runs the copy of this device experiment. It will try to get as far as possible in the copy
        process (from states 0 init experiment to state 3 finalize experiment) if possible, and
        return earlier if the process can't be completed.
        :return:
        """
        if self.state == -1:  # this case is not implemented automatically and corresponds to a hard reset
            log.info(f'{self.state}, {self.session_path}')
            shutil.rmtree(self.remote_session_path)
            self.initialize_experiment()
        if self.state == 0:  # the session hasn't even been initialzed: copy the stub to the remote
            log.info(f'{self.state}, {self.session_path}')
            self.initialize_experiment()
        if self.state == 1:  # the session
            log.info(f'{self.state}, {self.session_path}')
            self.copy_collections()
        if self.state == 2:
            log.info(f'{self.state}, {self.session_path}')
            self.finalize_copy(number_of_expected_devices=number_of_expected_devices)
        if self.state == 3:
            log.info(f'{self.state}, {self.session_path}')

    def get_state(self):
        """
        Gets the current copier state.
        State 0: this device experiment has not been initialized for this device
        State 1: this device experiment is initialized (the experiment description stub is present on the remote)
        State 2: this device experiment is copied on the remote server, but other devices copies are still pending
        State 3: the whole experiment is finalized and all of the data is on the server
        :return:
        """
        if self.remote_subjects_folder is None or not self.remote_subjects_folder.exists():
            return None, f'Remote subjects folder {self.remote_subjects_folder} set to Null or unreachable'
        if not self.file_remote_experiment_description.exists():
            return 0, f'Copy object not registered on server: {self.file_remote_experiment_description} does not exist'
        status_file = self.glob_file_remote_copy_status()
        if status_file is None:
            status_file = self.file_remote_experiment_description.with_suffix('.status_pending')
            status_file.touch()
            log.warning(f'{status_file} not found and created')
        if status_file.name.endswith('pending'):
            return 1, f'Copy pending {self.file_remote_experiment_description}'
        elif status_file.name.endswith('complete'):
            return 2, f'Copy complete {self.file_remote_experiment_description}'
        elif status_file.name.endswith('final'):
            return 3, f'Copy finalized {self.file_remote_experiment_description}'

    @property
    def experiment_description(self):
        return self._experiment_description

    @property
    def remote_session_path(self):
        if self.remote_subjects_folder:
            session_parts = self.session_path.as_posix().split('/')[-3:]
            return self.remote_subjects_folder.joinpath(*session_parts)

    @property
    def file_experiment_description(self):
        """
        Returns the local experiment description file, if none found, returns one with the tag
        :return:
        """
        return next(
            self.session_path.glob('_ibl_experiment.description*'),
            self.session_path.joinpath(f'_ibl_experiment.description_{self.tag}.yaml'),
        )

    def glob_file_remote_copy_status(self, status='*'):
        """status: pending / complete"""
        fr = self.file_remote_experiment_description
        return next(fr.parent.glob(f'{fr.stem}.status_{status}'), None) if fr else None

    @property
    def file_remote_experiment_description(self):
        if self.remote_subjects_folder:
            return session_params.get_remote_stub_name(self.remote_session_path, device_id=self.tag)

    @property
    def remote_experiment_description_stub(self):
        return session_params.read_params(self.file_remote_experiment_description)

    def _copy_collections(self):
        """
        This is the method to subclass and implement
        :return:
        """
        status = True
        exp_pars = session_params.read_params(self.session_path)
        collections = set(session_params.get_collections(exp_pars).values())
        for collection in collections:
            local_collection = self.session_path.joinpath(collection)
            if not local_collection.exists():
                log.error(f"Collection {local_collection} doesn't exist")
                status = False
                continue
            log.info(f'transferring {self.session_path} - {collection}')
            remote_collection = self.remote_session_path.joinpath(collection)
            if remote_collection.exists():
                # this is far from ideal, but here rsync-diff backup is not the right tool for syncing
                # and will error out if the remote collection already exists
                log.warning(f'Collection {remote_collection} already exists, removing')
                shutil.rmtree(remote_collection)
            status &= copy_folders(local_collection, remote_collection)
        return status

    def copy_collections(self):
        """
        Recursively copies the collection folders into the remote session path
        Do not overload, overload _copy_collections instead
        :return:
        """
        if self.glob_file_remote_copy_status('complete'):
            log.warning(
                f"Copy already complete for {self.session_path},"
                f" remove {self.glob_file_remote_copy_status('complete')} to force"
            )
            return True
        status = self._copy_collections()
        # post copy stuff: rename the pending flag to complete
        if status:
            pending_file = self.glob_file_remote_copy_status('pending')
            pending_file.rename(pending_file.with_suffix('.status_complete'))
            if self.session_path.joinpath('transfer_me.flag').exists():
                self.session_path.joinpath('transfer_me.flag').unlink()
        return status

    def initialize_experiment(self, acquisition_description=None, overwrite=True):
        """
        Copy acquisition description yaml to the server and local transfers folder.

        Parameters
        ----------
        acquisition_description : dict
            The data to write to the experiment.description.yaml file.
        overwrite : bool
            If true, overwrite any existing file with the new one, otherwise, update the existing file.
        """
        if acquisition_description is None:
            acquisition_description = self.experiment_description

        assert acquisition_description

        # First attempt to add the remote description stub to the _device folder on the remote session
        if not self.remote_subjects_folder:
            log.info('The remote path is unspecified and remote experiment.description stub creation is omitted.')
        else:
            remote_stub_file = self.file_remote_experiment_description
            previous_description = (
                session_params.read_params(remote_stub_file) if remote_stub_file.exists() and not overwrite else {}
            )
            try:
                merged_description = session_params.merge_params(previous_description, acquisition_description)
                session_params.write_yaml(remote_stub_file, merged_description)
                for f in remote_stub_file.parent.glob(remote_stub_file.stem + '.status_*'):
                    f.unlink()
                remote_stub_file.with_suffix('.status_pending').touch()
                log.info(f'Written data to remote device at: {remote_stub_file}.')
            except Exception as e:
                if self.assert_connect_on_init:
                    raise Exception(f'Failed to write data to remote device at: {remote_stub_file}. \n {e}') from e
                log.warning(f'Failed to write data to remote device at: {remote_stub_file}. \n {e}')

        # then create on the local machine
        previous_description = (
            session_params.read_params(self.file_experiment_description)
            if self.file_experiment_description.exists() and not overwrite
            else {}
        )
        session_params.write_yaml(
            self.file_experiment_description, session_params.merge_params(previous_description, acquisition_description)
        )
        log.info(f'Written data to local session at : {self.file_experiment_description}.')

    def finalize_copy(self, number_of_expected_devices=None):
        """
        At the end of the copy, check if all the files are there and if so, aggregate the device files
        :return:
        """
        if number_of_expected_devices is None:
            log.warning(f'Number of expected devices is not specified, will not finalize this session {self.session_path}')
            return
        ready_to_finalize = 0
        files_stub = list(self.file_remote_experiment_description.parent.glob('*.yaml'))
        for file_stub in files_stub:
            ready_to_finalize += int(file_stub.with_suffix('.status_complete').exists())
            ad_stub = session_params.read_params(file_stub)
            # here we check the sync field of the device files
            if next(iter(ad_stub.get('sync', {})), None) != 'bpod' and number_of_expected_devices == 1:
                log.warning(
                    'Only bpod is supported for single device sessions, it seems you are '
                    'attempting to transfer a session with more than one device.'
                )
                return
        log.info(f'{ready_to_finalize}/{number_of_expected_devices} copy completion status')
        if ready_to_finalize == number_of_expected_devices:
            for file_stub in files_stub:
                session_params.aggregate_device(file_stub, self.remote_session_path.joinpath('_ibl_experiment.description.yaml'))
                file_stub.with_suffix('.status_complete').rename(file_stub.with_suffix('.status_final'))
            self.remote_session_path.joinpath('raw_session.flag').touch()


class VideoCopier(SessionCopier):
    tag = 'video'
    assert_connect_on_init = True

    def create_video_stub(self, nvideos=None):
        match len(list(self.session_path.joinpath('raw_video_data').glob('*.avi'))):
            case 3:
                stub_file = Path(iblrig.__file__).parent.joinpath('device_descriptions', 'cameras', 'body_left_right.yaml')
            case 1:
                stub_file = Path(iblrig.__file__).parent.joinpath('device_descriptions', 'cameras', 'left.yaml')
        acquisition_description = session_params.read_params(stub_file)
        session_params.write_params(self.session_path, acquisition_description)

    def initialize_experiment(self, acquisition_description=None, **kwargs):
        if not acquisition_description:
            # creates the acquisition description stub if not found, and then read it
            if not self.file_experiment_description.exists():
                self.create_video_stub()
            acquisition_description = session_params.read_params(self.file_experiment_description)
        self._experiment_description = acquisition_description
        super().initialize_experiment(acquisition_description=acquisition_description, **kwargs)


class BehaviorCopier(SessionCopier):
    tag = 'behavior'
    assert_connect_on_init = False

    @property
    def experiment_description(self):
        return session_params.read_params(self.session_path)


class EphysCopier(SessionCopier):
    tag = 'spikeglx'
    assert_connect_on_init = True

    def initialize_experiment(self, acquisition_description=None, nprobes=None, **kwargs):
        if not acquisition_description:
            nprobes = nprobes or len(list(self.session_path.joinpath('raw_ephys_data').rglob('*.ap.bin')))
            match nprobes:
                case 1:
                    stub_name = 'single_probe.yaml'
                case 2:
                    stub_name = 'dual_probe.yaml'
            stub_file = Path(iblrig.__file__).parent.joinpath('device_descriptions', 'neuropixel', stub_name)
            sync_file = Path(iblrig.__file__).parent.joinpath('device_descriptions', 'sync', 'nidq.yaml')
            acquisition_description = session_params.read_params(stub_file)
            acquisition_description.update(session_params.read_params(sync_file))
        self._experiment_description = acquisition_description
        super().initialize_experiment(acquisition_description=acquisition_description, **kwargs)

    def _copy_collections(self):
        """
        Here we overload the copy to be able to rename the probes properly and also create the insertions
        :return:
        """
        log.info(f'Transferring ephys session: {self.session_path} to {self.remote_session_path}')
        ibllib.pipes.misc.rename_ephys_files(self.session_path)
        ibllib.pipes.misc.move_ephys_files(self.session_path)
        # copy the wiring files from template
        path_wiring = Path(iblrig.__file__).parent.joinpath('device_descriptions', 'neuropixel', 'wirings')
        probe_model = '3A'
        for file_nidq_bin in self.session_path.joinpath('raw_ephys_data').glob('*.nidq.bin'):
            probe_model = '3B'
            shutil.copy(path_wiring.joinpath('nidq.wiring.json'), file_nidq_bin.with_suffix('.wiring.json'))
        for file_ap_bin in self.session_path.joinpath('raw_ephys_data').rglob('*.ap.bin'):
            shutil.copy(path_wiring.joinpath(f'{probe_model}.wiring.json'), file_ap_bin.with_suffix('.wiring.json'))
        try:
            ibllib.pipes.misc.create_alyx_probe_insertions(self.session_path)
        except BaseException:
            log.error(traceback.print_exc())
            log.info('Probe creation failed, please create the probe insertions manually. Continuing transfer...')
        return copy_folders(
            local_folder=self.session_path.joinpath('raw_ephys_data'),
            remote_folder=self.remote_session_path.joinpath('raw_ephys_data'),
            overwrite=True,
        )<|MERGE_RESOLUTION|>--- conflicted
+++ resolved
@@ -1,9 +1,5 @@
 import abc
-<<<<<<< HEAD
-import ctypes
 import logging
-=======
->>>>>>> 4de88952
 import os
 import shutil
 import traceback
