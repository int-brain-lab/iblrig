"""
This module is intended to provide commonalities for all tasks.

It provides hardware mixins that can be used together with BaseSession to compose tasks.
This module tries to exclude task related logic.
"""
import abc
import argparse
import datetime
import inspect
import json
import logging
import signal
import time
import traceback
from abc import ABC
from pathlib import Path

import numpy as np
import scipy.interpolate
import serial
import yaml
from pythonosc import udp_client

import ibllib.io.session_params as ses_params
import iblrig
import iblrig.alyx
import iblrig.graphic as graph
import iblrig.path_helper
import pybpodapi
from iblrig import sound
from iblrig.constants import BASE_PATH, BONSAI_EXE
from iblrig.frame2ttl import Frame2TTL
from iblrig.hardware import SOFTCODE, Bpod, MyRotaryEncoder, sound_device_factory
from iblrig.path_helper import load_pydantic_yaml
from iblrig.pydantic_definitions import HardwareSettings, RigSettings
from iblrig.tools import call_bonsai
from iblrig.transfer_experiments import BehaviorCopier, VideoCopier
from iblutil.spacer import Spacer
from iblutil.util import Bunch, setup_logger
from one.api import ONE
from one.alf.io import next_num_folder
from pybpodapi.protocol import StateMachine

OSC_CLIENT_IP = '127.0.0.1'

log = logging.getLogger(__name__)


class BaseSession(ABC):
    version = None
    protocol_name: str | None = None
    base_parameters_file: Path | None = None
    is_mock = False
    extractor_tasks = None

    def __init__(
        self,
        subject=None,
        task_parameter_file=None,
        file_hardware_settings=None,
        hardware_settings=None,
        file_iblrig_settings=None,
        iblrig_settings=None,
        one=None,
        interactive=True,
        projects=None,
        procedures=None,
        stub=None,
        subject_weight_grams=None,
        append=False,
        wizard=False,
        log_level='INFO',
        **kwargs,
    ):
        """
        :param subject: The subject nickname. Required.
        :param task_parameter_file: an optional path to the task_parameters.yaml file
        :param file_hardware_settings: name of the hardware file in the settings folder, or full file path
        :param hardware_settings: an optional dictionary of hardware settings. Keys will override any keys in the file
        :param file_iblrig_settings: name of the iblrig file in the settings folder, or full file path
        :param iblrig_settings: an optional dictionary of iblrig settings. Keys will override any keys in the file
        :param one: an optional instance of ONE
        :param interactive:
        :param projects: An optional list of Alyx protocols.
        :param procedures: An optional list of Alyx procedures.
        :param subject_weight_grams: weight of the subject
        :param stub: A full path to an experiment description file containing experiment information.
        :param append: bool, if True, append to the latest existing session of the same subject for the same day
        :param fmake: (DEPRECATED) if True, only create the raw_behavior_data folder.
        """
        assert self.protocol_name is not None, 'Protocol name must be defined by the child class'
        self.logger = None
        self._setup_loggers(level=log_level)
        if not isinstance(self, EmptySession):
            log.info(f'Running iblrig {iblrig.__version__}, pybpod version {pybpodapi.__version__}')
        self.interactive = interactive
        self._one = one
        self.init_datetime = datetime.datetime.now()

        # loads in the settings: first load the files, then update with the input argument if provided
        self.hardware_settings = load_pydantic_yaml(HardwareSettings, file_hardware_settings)
        if hardware_settings is not None:
            self.hardware_settings.update(hardware_settings)
            HardwareSettings.model_validate(self.hardware_settings)
        self.iblrig_settings = load_pydantic_yaml(RigSettings, file_iblrig_settings)
        if iblrig_settings is not None:
            self.iblrig_settings.update(iblrig_settings)
            RigSettings.model_validate(self.iblrig_settings)

        self.wizard = wizard
        # Load the tasks settings, from the task folder or override with the input argument
        base_parameters_files = [
            task_parameter_file or Path(inspect.getfile(self.__class__)).parent.joinpath('task_parameters.yaml')
        ]
        # loop through the task hierarchy to gather parameter files
        for cls in self.__class__.__mro__:
            base_file = getattr(cls, 'base_parameters_file', None)
            if base_file is not None:
                base_parameters_files.append(base_file)
        # this is a trick to remove list duplicates while preserving order, we want the highest order first
        base_parameters_files = list(reversed(list(dict.fromkeys(base_parameters_files))))
        # now we loop into the files and update the dictionary, the latest files in the hierarchy have precedence
        self.task_params = Bunch({})
        for param_file in base_parameters_files:
            if Path(param_file).exists():
                with open(param_file) as fp:
                    params = yaml.safe_load(fp)
                if params is not None:
                    self.task_params.update(Bunch(params))
        # at last sort the dictionary so itś easier for a human to navigate the many keys
        self.task_params = Bunch(dict(sorted(self.task_params.items())))
        self.session_info = Bunch(
            {
                'NTRIALS': 0,
                'NTRIALS_CORRECT': 0,
                'PROCEDURES': procedures,
                'PROJECTS': projects,
                'SESSION_START_TIME': self.init_datetime.isoformat(),
                'SESSION_END_TIME': None,
                'SESSION_NUMBER': 0,
                'SUBJECT_NAME': subject,
                'SUBJECT_WEIGHT': subject_weight_grams,
                'TOTAL_WATER_DELIVERED': 0,
            }
        )
        # Executes mixins init methods
        self._execute_mixins_shared_function('init_mixin')
        self.paths = self._init_paths(append=append)
        if not isinstance(self, EmptySession):
            log.info(f'Session {self.paths.SESSION_RAW_DATA_FOLDER}')
        # Prepare the experiment description dictionary
        self.experiment_description = self.make_experiment_description_dict(
            self.protocol_name,
            self.paths.TASK_COLLECTION,
            procedures,
            projects,
            self.hardware_settings,
            stub,
            extractors=self.extractor_tasks,
        )

    def _init_paths(self, append: bool = False):
        """
        :param existing_session_path: if we append a protocol to an existing session, this is the path
        of the session in the form of /path/to/./lab/Subjects/[subject]/[date]/[number]
        :return: Bunch with keys:
        BONSAI: full path to the bonsai executable
            >>> C:\iblrigv8\Bonsai\Bonsai.exe  # noqa
        VISUAL_STIM_FOLDER: full path to the visual stim
            >>> C:\iblrigv8\visual_stim  # noqa
        LOCAL_SUBJECT_FOLDER: full path to the local subject folder
            >>> C:\iblrigv8_data\mainenlab\Subjects  # noqa
        REMOTE_SUBJECT_FOLDER: full path to the remote subject folder
            >>> Y:\Subjects  # noqa
        SESSION_FOLDER: full path to the current session:
            >>> C:\iblrigv8_data\mainenlab\Subjects\SWC_043\2019-01-01\001  # noqa
        TASK_COLLECTION: folder name of the current task
            >>> raw_task_data_00  # noqa
        SESSION_RAW_DATA_FOLDER: concatenation of the session folder and the task collection. This is where
        the task data gets written
            >>> C:\iblrigv8_data\mainenlab\Subjects\SWC_043\2019-01-01\001\raw_task_data_00  # noqa
        DATA_FILE_PATH: contains the bpod trials
            >>> C:\iblrigv8_data\mainenlab\Subjects\SWC_043\2019-01-01\001\raw_task_data_00\_iblrig_taskData.raw.jsonable  # noqa
        """
        rig_computer_paths = iblrig.path_helper.get_local_and_remote_paths(
            local_path=self.iblrig_settings['iblrig_local_data_path'],
            remote_path=self.iblrig_settings['iblrig_remote_data_path'],
            lab=self.iblrig_settings['ALYX_LAB'],
        )
        paths = Bunch({'IBLRIG_FOLDER': BASE_PATH})
        paths.BONSAI = BONSAI_EXE
        paths.VISUAL_STIM_FOLDER = paths.IBLRIG_FOLDER.joinpath('visual_stim')
        paths.LOCAL_SUBJECT_FOLDER = rig_computer_paths['local_subjects_folder']
        paths.REMOTE_SUBJECT_FOLDER = rig_computer_paths['remote_subjects_folder']
        # initialize the session path
        date_folder = paths.LOCAL_SUBJECT_FOLDER.joinpath(
            self.session_info.SUBJECT_NAME,
            self.session_info.SESSION_START_TIME[:10],
        )
        if append:
            # this is the case where we append a new protocol to an existing session
            todays_sessions = sorted(filter(Path.is_dir(), date_folder.glob('*')), reverse=True)
            assert len(todays_sessions) > 0, f'Trying to chain a protocol, but no session folder found in {date_folder}'
            paths.SESSION_FOLDER = todays_sessions[0]
            paths.TASK_COLLECTION = iblrig.path_helper.iterate_collection(paths.SESSION_FOLDER)
            if self.hardware_settings.get('MAIN_SYNC', False) and not paths.TASK_COLLECTION.endswith('00'):
                """
                Chained protocols make little sense when Bpod is the main sync as there is no
                continuous acquisition between protocols.  Only one sync collection can be defined in
                the experiment description file.
                If you are running experiments with an ephys rig (nidq) or an external daq, you should
                correct the MAIN_SYNC parameter in the hardware settings file in ./settings/hardware_settings.yaml
                """
                raise RuntimeError('Chained protocols not supported for bpod-only sessions')
        else:
            # in this case the session path is created from scratch
            paths.SESSION_FOLDER = date_folder / next_num_folder(date_folder)
            self.session_info.SESSION_NUMBER = int(paths.SESSION_FOLDER.name)
            paths.TASK_COLLECTION = iblrig.path_helper.iterate_collection(paths.SESSION_FOLDER)

        paths.SESSION_RAW_DATA_FOLDER = paths.SESSION_FOLDER.joinpath(paths.TASK_COLLECTION)
        paths.DATA_FILE_PATH = paths.SESSION_RAW_DATA_FOLDER.joinpath('_iblrig_taskData.raw.jsonable')
        return paths

    def _setup_loggers(self, level='INFO', level_bpod='WARNING', file=None):
        if self.logger is None:
            self.logger = setup_logger('iblrig.task', level=level, file=file)
            setup_logger('pybpodapi', level=level_bpod, file=file)

    @staticmethod
    def make_experiment_description_dict(
        task_protocol: str,
        task_collection: str,
        procedures: list = None,
        projects: list = None,
        hardware_settings: dict | HardwareSettings = None,
        stub: Path = None,
        extractors: list = None,
        camera_config: str = None
    ):
        """
        Construct an experiment description dictionary.

        Parameters
        ----------
        task_protocol : str
            The task protocol name, e.g. _ibl_trainingChoiceWorld2.0.0.
        task_collection : str
            The task collection name, e.g. raw_task_data_00.
        procedures : list
            An optional list of Alyx procedures.
        projects : list
            An optional list of Alyx protocols.
        hardware_settings : dict
            An optional dict of hardware devices, loaded from the hardware_settings.yaml file.
        stub : dict
            An optional experiment description stub to update.
        extractors: list
            An optional list of extractor names for the task.
        camera_config : str
            The camera configuration name in the hardware settings. Defaults to the first key in
            'device_cameras'.

        Returns
        -------
        dict
            The experiment description.
        """
        description = ses_params.read_params(stub) if stub else {}

        # Add hardware devices
        if hardware_settings is not None:
            if isinstance(hardware_settings, HardwareSettings):
                hardware_settings = hardware_settings.model_dump()
            devices = {}
            cams = hardware_settings.get('device_cameras', None)
            if cams:
                devices['cameras'] = {}
                camera_config = camera_config or next((k for k in cams), {})
                devices.update(VideoCopier.config2stub(cams[camera_config])['devices'])
            if hardware_settings.get('device_microphone', None):
                devices['microphone'] = {'microphone': {'collection': task_collection, 'sync_label': 'audio'}}
            ses_params.merge_params(description, {'devices': devices})

        # Add projects and procedures
        description['procedures'] = list(set(description.get('procedures', []) + (procedures or [])))
        description['projects'] = list(set(description.get('projects', []) + (projects or [])))
        # Add sync key if required
        if (hardware_settings or {}).get('MAIN_SYNC', False) and 'sync' not in description:
            description['sync'] = {
                'bpod': {'collection': task_collection, 'acquisition_software': 'pybpod', 'extension': '.jsonable'}
            }
        # Add task
        task = {task_protocol: {'collection': task_collection, 'sync_label': 'bpod'}}
        if extractors:
            assert isinstance(extractors, list), 'extractors parameter must be a list of strings'
            task[task_protocol].update({'extractors': extractors})
        if 'tasks' not in description:
            description['tasks'] = [task]
        else:
            description['tasks'].append(task)
        return description

    def _make_task_parameters_dict(self):
        """
        This makes the dictionary that will be saved to the settings json file for extraction
        :return:
        """
        output_dict = dict(self.task_params)  # Grab parameters from task_params session
        output_dict.update(self.hardware_settings.model_dump())  # Update dict with hardware settings from session
        output_dict.update(dict(self.session_info))  # Update dict with session_info (subject, procedure, projects)
        patch_dict = {  # Various values added to ease transition from iblrig v7 to v8, different home may be desired
            'IBLRIG_VERSION': iblrig.__version__,
            'PYBPOD_PROTOCOL': self.protocol_name,
            'ALYX_USER': self.iblrig_settings.ALYX_USER,
            'ALYX_LAB': self.iblrig_settings.ALYX_LAB,
        }
        output_dict.update(patch_dict)
        return output_dict

    def save_task_parameters_to_json_file(self, destination_folder=None) -> Path:
        """
        Given a session object, collects the various settings and parameters of the session and outputs them to a JSON file

        Returns
        -------
        Path to the resultant JSON file
        """
        output_dict = self._make_task_parameters_dict()
        destination_folder = destination_folder or self.paths.SESSION_RAW_DATA_FOLDER
        # Output dict to json file
        json_file = destination_folder.joinpath('_iblrig_taskSettings.raw.json')
        json_file.parent.mkdir(parents=True, exist_ok=True)
        with open(json_file, 'w') as outfile:
            json.dump(output_dict, outfile, indent=4, sort_keys=True, default=str)  # converts datetime objects to string
        return json_file  # PosixPath

    @property
    def one(self):
        """
        One getter
        :return:
        """
        if self._one is None:
            if self.iblrig_settings['ALYX_URL'] is None:
                return
            info_str = (
                f"alyx client with user name {self.iblrig_settings['ALYX_USER']} "
                + f"and url: {self.iblrig_settings['ALYX_URL']}"
            )
            try:
                self._one = ONE(
                    base_url=str(self.iblrig_settings['ALYX_URL']), username=self.iblrig_settings['ALYX_USER'], mode='remote'
                )
                log.info('instantiated ' + info_str)
            except Exception:
                log.error(traceback.format_exc())
                log.error('could not connect to ' + info_str)
        return self._one

    def register_to_alyx(self):
        """
        Registers the session to Alyx.
        To make sure the registration is the same from the settings files and from the instantiated class
        we output the settings dictionary and register from this format directly.
        Alternatively, this function
        :return:
        """
        settings_dictionary = self._make_task_parameters_dict()
        try:
            iblrig.alyx.register_session(self.paths.SESSION_FOLDER, settings_dictionary, one=self.one)
        except Exception:
            log.error(traceback.format_exc())
            log.error('Could not register session to Alyx')

    def _execute_mixins_shared_function(self, pattern):
        """
        Loop over all methods of the class that start with pattern and execute them
        :param pattern:'init_mixin', 'start_mixin' or 'stop_mixin'
        :return:
        """
        method_names = [method for method in dir(self) if method.startswith(pattern)]
        methods = [getattr(self, method) for method in method_names if inspect.ismethod(getattr(self, method))]
        for meth in methods:
            meth()

    @property
    def time_elapsed(self):
        return datetime.datetime.now() - self.init_datetime

    def mock(self):
        self.is_mock = True

    def create_session(self):
        # create the session path and save json parameters in the task collection folder
        # this will also create the protocol folder
        self.save_task_parameters_to_json_file()
        # enable file logging
        logfile = self.paths.SESSION_RAW_DATA_FOLDER.joinpath('_ibl_log.info-acquisition.log')
        self._setup_loggers(level=self.logger.level, file=logfile)
        # copy the acquisition stub to the remote session folder
        sc = BehaviorCopier(self.paths.SESSION_FOLDER, remote_subjects_folder=self.paths['REMOTE_SUBJECT_FOLDER'])
        sc.initialize_experiment(self.experiment_description, overwrite=False)
        self.register_to_alyx()

    def run(self):
        """
        Common pre-run instructions for all tasks: sigint handler for a graceful exit
        :return:
        """
        # here we make sure we connect to the hardware before writing the session to disk
        # this prevents from incrementing endlessly the session number if the hardware fails to connect
        self.start_hardware()
        self.create_session()
        # When not running the first chained protocol, we can skip the weighing dialog
        first_protocol = int(self.paths.SESSION_RAW_DATA_FOLDER.name.split('_')[-1]) == 0
        if self.session_info.SUBJECT_WEIGHT is None and self.interactive and first_protocol:
            self.session_info.SUBJECT_WEIGHT = graph.numinput(
                'Subject weighing (gr)', f'{self.session_info.SUBJECT_NAME} weight (gr):', nullable=False
            )

        def sigint_handler(*args, **kwargs):
            # create a signal handler for a graceful exit: create a stop flag in the session folder
            self.paths.SESSION_FOLDER.joinpath('.stop').touch()
            log.critical('SIGINT signal detected, will exit at the end of the trial')

        # if upon starting there is a flag just remove it, this is to prevent killing a session in the egg
        if self.paths.SESSION_FOLDER.joinpath('.stop').exists():
            self.paths.SESSION_FOLDER.joinpath('.stop').unlink()

        signal.signal(signal.SIGINT, sigint_handler)
        self._run()  # runs the specific task logic ie. trial loop etc...
        # post task instructions
        log.critical('Graceful exit')
        log.info(f'Session {self.paths.SESSION_RAW_DATA_FOLDER}')
        self.session_info.SESSION_END_TIME = datetime.datetime.now().isoformat()
        if self.interactive and not self.wizard:
            self.session_info.POOP_COUNT = graph.numinput(
                'Poop count', f'{self.session_info.SUBJECT_NAME} droppings count:', nullable=True, askint=True
            )
        self.save_task_parameters_to_json_file()
        self.register_to_alyx()
        self._execute_mixins_shared_function('stop_mixin')

    @abc.abstractmethod
    def start_hardware(self):
        """
        This method doesn't explicitly start the mixins as the order has to be defined in the child classes.
        This needs to be implemented in the child classes, and should start and connect to all hardware pieces.
        """
        pass

    @abc.abstractmethod
    def _run(self):
        pass

    @staticmethod
    def extra_parser():
        """
        Optional method that specifies extra kwargs arguments to expose to the user prior running the task.
        Make sure you instantiate the parser
        :return: argparse.parser()
        """
        parser = argparse.ArgumentParser(add_help=False)
        return parser


# this class gets called to get the path constructor utility to predict the session path
class EmptySession(BaseSession):
    protocol_name = 'empty'

    def _run(self):
        pass

    def start_hardware(self):
        pass


class OSCClient(udp_client.SimpleUDPClient):
    """
    Handles communication to Bonsai using an UDP Client
    OSC channels:
        USED:
        /t  -> (int)    trial number current
        /p  -> (int)    position of stimulus init for current trial
        /h  -> (float)  phase of gabor for current trial
        /c  -> (float)  contrast of stimulus for current trial
        /f  -> (float)  frequency of gabor patch for current trial
        /a  -> (float)  angle of gabor patch for current trial
        /g  -> (float)  gain of RE to visual stim displacement
        /s  -> (float)  sigma of the 2D gaussian of gabor
        /e  -> (int)    events transitions  USED BY SOFTCODE HANDLER FUNC
        /r  -> (int)    whether to reverse the side contingencies (0, 1)
    """

    OSC_PROTOCOL = {
        'trial_num': dict(mess='/t', type=int),
        'position': dict(mess='/p', type=int),
        'stim_phase': dict(mess='/h', type=float),
        'contrast': dict(mess='/c', type=float),
        'stim_freq': dict(mess='/f', type=float),
        'stim_angle': dict(mess='/a', type=float),
        'stim_gain': dict(mess='/g', type=float),
        'stim_sigma': dict(mess='/s', type=float),
        'stim_reverse': dict(mess='/r', type=int),
    }

    def __init__(self, port, ip='127.0.0.1'):
        super().__init__(ip, port)

    def __del__(self):
        self._sock.close()

    def send2bonsai(self, **kwargs):
        """
        :param see list of keys in OSC_PROTOCOL
        :example: client.send2bonsai(trial_num=6, sim_freq=50)
        :return:
        """
        for k in kwargs:
            if k in self.OSC_PROTOCOL:
                # need to convert basic numpy types to low-level python types for
                # punch card generation OSC module, I might as well have written C code
                value = kwargs[k].item() if isinstance(kwargs[k], np.generic) else kwargs[k]
                self.send_message(self.OSC_PROTOCOL[k]['mess'], self.OSC_PROTOCOL[k]['type'](value))

    def exit(self):
        self.send_message('/x', 1)


class BonsaiRecordingMixin:
    def init_mixin_bonsai_recordings(self, *args, **kwargs):
        self.bonsai_camera = Bunch({'udp_client': OSCClient(port=7111)})
        self.bonsai_microphone = Bunch({'udp_client': OSCClient(port=7112)})
        self.config = None  # the name of the configuration to run

    def stop_mixin_bonsai_recordings(self):
        log.info('Stopping Bonsai recordings')
        self.bonsai_camera.udp_client.exit()
        self.bonsai_microphone.udp_client.exit()

    def start_mixin_bonsai_microphone(self):
        if not self.config:
            # Use the first key in the device_cameras map
            self.config = next((k for k in self.hardware_settings.device_cameras), None)
        # The camera workflow on the behaviour computer already contains the microphone recording
        # so the device camera workflow and the microphone one are exclusive
        if self.config:
            return  # Camera workflow defined; so no need to separately start microphone.
        if not self.task_params.RECORD_SOUND:
            return  # Sound should not be recorded
        workflow_file = self.paths.IBLRIG_FOLDER.joinpath(*self.hardware_settings.device_microphone['BONSAI_WORKFLOW'].parts)
        parameters = {
            'FileNameMic': self.paths.SESSION_RAW_DATA_FOLDER.joinpath('_iblrig_micData.raw.wav'),
            'RecordSound': self.task_params.RECORD_SOUND,
        }
        call_bonsai(workflow_file, parameters)
        log.info('Bonsai microphone recording module loaded: OK')

    @staticmethod
    def _camera_mixin_bonsai_get_workflow_file(cameras: dict | None, name: str) -> Path | None:
        """
        Returns the bonsai workflow file for the cameras from the hardware_settings.yaml file.

        Parameters
        ----------
        cameras : dict
            The hardware settings configuration.
        name : {'setup', 'recording'} str
            The workflow type.

        Returns
        -------
        Path
            The workflow path.
        """
        if cameras is None:
            return None
        return cameras['BONSAI_WORKFLOW'][name]

    def start_mixin_bonsai_cameras(self):
        """
        This prepares the cameras by starting the pipeline that aligns the camera focus with the
        desired borders of rig features, the actual triggering of the cameras is done in the trigger_bonsai_cameras method.
        """
        if not self.config:
            # Use the first key in the device_cameras map
            try:
                self.config = next(k for k in self.hardware_settings.device_cameras)
            except StopIteration:
                return
        configuration = self.hardware_settings.device_cameras[self.config]
        if (workflow_file := self._camera_mixin_bonsai_get_workflow_file(configuration, 'setup')) is None:
            return
<<<<<<< HEAD
        # FIXME Determine what below TODO is indicating
        # TODO
=======
        # TODO: Disable Trigger in Bonsai workflow - PySpin won't help here
>>>>>>> 96ef3e9e
        # if PYSPIN_AVAILABLE:
        #     from iblrig.video_pyspin import enable_camera_trigger
        #     enable_camera_trigger(True)
        call_bonsai(workflow_file, wait=True)  # TODO Parameterize using configuration cameras
        log.info('Bonsai cameras setup module loaded: OK')

    def trigger_bonsai_cameras(self):
        if not self.config:
            # Use the first key in the device_cameras map
            try:
                self.config = next(k for k in self.hardware_settings.device_cameras)
            except StopIteration:
                return
        configuration = self.hardware_settings.device_cameras[self.config]
        if set(configuration.keys()) != {'BONSAI_WORKFLOW', 'left'}:
            raise NotImplementedError
        workflow_file = self._camera_mixin_bonsai_get_workflow_file(configuration, 'recording')
        if workflow_file is None:
            return
        iblrig.path_helper.create_bonsai_layout_from_template(workflow_file)  # FIXME What does this do?
        # FIXME Use parameters in configuration map
        parameters = {
            'FileNameLeft': self.paths.SESSION_FOLDER.joinpath('raw_video_data', '_iblrig_leftCamera.raw.avi'),
            'FileNameLeftData': self.paths.SESSION_FOLDER.joinpath('raw_video_data', '_iblrig_leftCamera.frameData.bin'),
            'FileNameMic': self.paths.SESSION_RAW_DATA_FOLDER.joinpath('_iblrig_micData.raw.wav'),
            'RecordSound': self.task_params.RECORD_SOUND,
        }
        call_bonsai(workflow_file, parameters, wait=False, editor=False)
        log.info('Bonsai camera recording process started')


class BonsaiVisualStimulusMixin:
    def init_mixin_bonsai_visual_stimulus(self, *args, **kwargs):
        # camera 7111, microphone 7112
        self.bonsai_visual_udp_client = OSCClient(port=7110)

    def start_mixin_bonsai_visual_stimulus(self):
        self.choice_world_visual_stimulus()

    def stop_mixin_bonsai_visual_stimulus(self):
        log.info('Stopping Bonsai visual stimulus')
        self.bonsai_visual_udp_client.exit()

    def send_trial_info_to_bonsai(self):
        """
        This sends the trial information to the Bonsai UDP port for the stimulus
        The OSC protocol is documented in iblrig.base_tasks.BonsaiVisualStimulusMixin
        """
        bonsai_dict = {
            k: self.trials_table[k][self.trial_num]
            for k in self.bonsai_visual_udp_client.OSC_PROTOCOL
            if k in self.trials_table.columns
        }
        self.bonsai_visual_udp_client.send2bonsai(**bonsai_dict)
        log.debug(bonsai_dict)

    def run_passive_visual_stim(self, map_time='00:05:00', rate=0.1, sa_time='00:05:00'):
        workflow_file = self.paths.VISUAL_STIM_FOLDER.joinpath('passiveChoiceWorld', 'passiveChoiceWorld_passive.bonsai')
        file_output_rfm = self.paths.SESSION_RAW_DATA_FOLDER.joinpath('_iblrig_RFMapStim.raw.bin')
        parameters = {
            'Stim.DisplayIndex': self.hardware_settings.device_screen['DISPLAY_IDX'],
            'Stim.SpontaneousActivity0.DueTime': sa_time,
            'Stim.ReceptiveFieldMappingStim.FileNameRFMapStim': file_output_rfm,
            'Stim.ReceptiveFieldMappingStim.MappingTime': map_time,
            'Stim.ReceptiveFieldMappingStim.Rate': rate,
        }
        log.info('Starting spontaneous activity and RF mapping stims')
        s = call_bonsai(workflow_file, parameters, editor=False)
        log.info('Spontaneous activity and RF mapping stims finished')
        return s

    def choice_world_visual_stimulus(self):
        if self.task_params.VISUAL_STIMULUS is None:
            return
        workflow_file = self.paths.VISUAL_STIM_FOLDER.joinpath(self.task_params.VISUAL_STIMULUS)
        parameters = {
            'Stim.DisplayIndex': self.hardware_settings.device_screen['DISPLAY_IDX'],
            'Stim.FileNameStimPositionScreen': self.paths.SESSION_RAW_DATA_FOLDER.joinpath('_iblrig_stimPositionScreen.raw.csv'),
            'Stim.FileNameSyncSquareUpdate': self.paths.SESSION_RAW_DATA_FOLDER.joinpath('_iblrig_syncSquareUpdate.raw.csv'),
            'Stim.FileNamePositions': self.paths.SESSION_RAW_DATA_FOLDER.joinpath('_iblrig_encoderPositions.raw.ssv'),
            'Stim.FileNameEvents': self.paths.SESSION_RAW_DATA_FOLDER.joinpath('_iblrig_encoderEvents.raw.ssv'),
            'Stim.FileNameTrialInfo': self.paths.SESSION_RAW_DATA_FOLDER.joinpath('_iblrig_encoderTrialInfo.raw.ssv'),
            'Stim.REPortName': self.hardware_settings.device_rotary_encoder['COM_ROTARY_ENCODER'],
            'Stim.sync_x': self.task_params.SYNC_SQUARE_X,
            'Stim.sync_y': self.task_params.SYNC_SQUARE_Y,
            'Stim.TranslationZ': -self.task_params.STIM_TRANSLATION_Z,  # MINUS!!
        }
        log.info('starting Bonsai visual stimulus')
        call_bonsai(workflow_file, parameters, wait=False, editor=self.task_params.BONSAI_EDITOR, bootstrap=False)
        log.info('Bonsai visual stimulus module loaded: OK')


class BpodMixin:
    def init_mixin_bpod(self, *args, **kwargs):
        self.bpod = Bpod()

    def stop_mixin_bpod(self):
        self.bpod.close()

    def start_mixin_bpod(self):
        if self.hardware_settings['device_bpod']['COM_BPOD'] is None:
            raise ValueError(
                'The value for device_bpod:COM_BPOD in '
                'settings/hardware_settings.yaml is null. Please '
                'provide a valid port name.'
            )
        self.bpod = Bpod(self.hardware_settings['device_bpod']['COM_BPOD'], disable_behavior_ports=[1, 2, 3])
        self.bpod.define_rotary_encoder_actions()
        self.bpod.set_status_led(False)

        def softcode_handler(code):
            """
            Soft codes should work with resasonable latency considering our limiting
            factor is the refresh rate of the screen which should be 16.667ms @ a framerate of 60Hz
            """
            if code == SOFTCODE.STOP_SOUND:
                self.sound['sd'].stop()
            elif code == SOFTCODE.PLAY_TONE:
                self.sound['sd'].play(self.sound['GO_TONE'], self.sound['samplerate'])
            elif code == SOFTCODE.PLAY_NOISE:
                self.sound['sd'].play(self.sound['WHITE_NOISE'], self.sound['samplerate'])
            elif code == SOFTCODE.TRIGGER_CAMERA:
                self.trigger_bonsai_cameras()

        self.bpod.softcode_handler_function = softcode_handler

        assert len(self.bpod.actions.keys()) == 6
        assert self.bpod.is_connected
        log.info('Bpod hardware module loaded: OK')
        # self.send_spacers()

    def send_spacers(self):
        log.info('Starting task by sending a spacer signal on BNC1')
        sma = StateMachine(self.bpod)
        Spacer().add_spacer_states(sma, next_state='exit')
        self.bpod.send_state_machine(sma)
        self.bpod.run_state_machine(sma)  # Locks until state machine 'exit' is reached
        return self.bpod.session.current_trial.export()


class Frame2TTLMixin:
    """
    Frame 2 TTL interface for state machine
    """

    def init_mixin_frame2ttl(self, *args, **kwargs):
        pass

    def start_mixin_frame2ttl(self):
        # todo assert calibration
        if self.hardware_settings['device_frame2ttl']['COM_F2TTL'] is None:
            raise ValueError(
                'The value for device_frame2ttl:COM_F2TTL in '
                'settings/hardware_settings.yaml is null. Please '
                'provide a valid port name.'
            )
        Frame2TTL(
            port=self.hardware_settings['device_frame2ttl']['COM_F2TTL'],
            threshold_dark=self.hardware_settings['device_frame2ttl']['F2TTL_DARK_THRESH'],
            threshold_light=self.hardware_settings['device_frame2ttl']['F2TTL_LIGHT_THRESH'],
        ).close()
        log.info('Frame2TTL: Thresholds set.')


class RotaryEncoderMixin:
    """
    Rotary encoder interface for state machine
    """

    def init_mixin_rotary_encoder(self, *args, **kwargs):
        self.device_rotary_encoder = MyRotaryEncoder(
            all_thresholds=self.task_params.STIM_POSITIONS + self.task_params.QUIESCENCE_THRESHOLDS,
            gain=self.task_params.STIM_GAIN,
            com=self.hardware_settings.device_rotary_encoder['COM_ROTARY_ENCODER'],
            connect=False,
        )

    def start_mixin_rotary_encoder(self):
        if self.hardware_settings['device_rotary_encoder']['COM_ROTARY_ENCODER'] is None:
            raise ValueError(
                'The value for device_rotary_encoder:COM_ROTARY_ENCODER in '
                'settings/hardware_settings.yaml is null. Please '
                'provide a valid port name.'
            )
        try:
            self.device_rotary_encoder.connect()
        except serial.serialutil.SerialException as e:
            raise serial.serialutil.SerialException(
                f'The rotary encoder COM port {self.device_rotary_encoder.RE_PORT} is already in use. This is usually'
                f' due to a Bonsai process currently running on the computer. Make sure all Bonsai windows are'
                f' closed prior to running the task'
            ) from e
        except Exception as e:
            raise Exception(
                "The rotary encoder couldn't connect. If the bpod is glowing in green,"
                'disconnect and reconnect bpod from the computer'
            ) from e
        log.info('Rotary encoder module loaded: OK')


class ValveMixin:
    def init_mixin_valve(self: object):
        self.valve = Bunch({})
        # the template settings files have a date in 2099, so assume that the rig is not calibrated if that is the case
        # the assertion on calibration is thrown when starting the device
        self.valve['is_calibrated'] = datetime.date.today() >= self.hardware_settings['device_valve']['WATER_CALIBRATION_DATE']
        self.valve['fcn_vol2time'] = scipy.interpolate.pchip(
            self.hardware_settings['device_valve']['WATER_CALIBRATION_WEIGHT_PERDROP'],
            self.hardware_settings['device_valve']['WATER_CALIBRATION_OPEN_TIMES'],
        )

    def start_mixin_valve(self):
        # if the rig is not on manual settings, then the reward valve has to be calibrated to run the experiment
        assert self.task_params.AUTOMATIC_CALIBRATION is False or self.valve['is_calibrated'], """
            ##########################################
            NO CALIBRATION INFORMATION FOUND IN HARDWARE SETTINGS:
            Calibrate the rig or use a manual calibration
            PLEASE GO TO the task settings yaml file and set:
                'AUTOMATIC_CALIBRATION': false
                'CALIBRATION_VALUE' = <MANUAL_CALIBRATION>
            ##########################################"""
        # regardless of the calibration method, the reward valve time has to be lower than 1 second
        assert self.compute_reward_time(amount_ul=1.5) < 1, """
            ##########################################
                REWARD VALVE TIME IS TOO HIGH!
            Probably because of a BAD calibration file
            Calibrate the rig or use a manual calibration
            PLEASE GO TO the task settings yaml file and set:
                AUTOMATIC_CALIBRATION = False
                CALIBRATION_VALUE = <MANUAL_CALIBRATION>
            ##########################################"""
        log.info('Water valve module loaded: OK')

    def compute_reward_time(self, amount_ul=None):
        amount_ul = self.task_params.REWARD_AMOUNT_UL if amount_ul is None else amount_ul
        if self.task_params.AUTOMATIC_CALIBRATION:
            return self.valve['fcn_vol2time'](amount_ul) / 1e3
        else:  # this is the manual manual calibration value
            return self.task_params.CALIBRATION_VALUE / 3 * amount_ul

    def valve_open(self, reward_valve_time):
        """
        Opens the reward valve for a given amount of time and return bpod data
        :param reward_valve_time:
        :return:
        """
        sma = StateMachine(self.bpod)
        sma.add_state(
            state_name='valve_open',
            state_timer=reward_valve_time,
            output_actions=[('Valve1', 255), ('BNC1', 255)],  # To FPGA
            state_change_conditions={'Tup': 'exit'},
        )
        self.bpod.send_state_machine(sma)
        self.bpod.run_state_machine(sma)  # Locks until state machine 'exit' is reached
        return self.bpod.session.current_trial.export()


class SoundMixin:
    """
    Sound interface methods for state machine
    """

    def init_mixin_sound(self):
        self.sound = Bunch(
            {
                'GO_TONE': None,
                'WHITE_NOISE': None,
            }
        )
        sound_output = self.hardware_settings.device_sound['OUTPUT']
        # sound device sd is actually the module soundevice imported above.
        # not sure how this plays out when referenced outside of this python file
        self.sound['sd'], self.sound['samplerate'], self.sound['channels'] = sound_device_factory(output=sound_output)
        # Create sounds and output actions of state machine
        self.sound['GO_TONE'] = iblrig.sound.make_sound(
            rate=self.sound['samplerate'],
            frequency=self.task_params.GO_TONE_FREQUENCY,
            duration=self.task_params.GO_TONE_DURATION,
            amplitude=self.task_params.GO_TONE_AMPLITUDE,
            fade=0.01,
            chans=self.sound['channels'],
        )

        self.sound['WHITE_NOISE'] = iblrig.sound.make_sound(
            rate=self.sound['samplerate'],
            frequency=-1,
            duration=self.task_params.WHITE_NOISE_DURATION,
            amplitude=self.task_params.WHITE_NOISE_AMPLITUDE,
            fade=0.01,
            chans=self.sound['channels'],
        )

    def start_mixin_sound(self):
        """
        Depends on bpod mixin start for hard sound card
        :return:
        """
        assert self.bpod.is_connected, 'The sound mixin depends on the bpod mixin being connected'
        # SoundCard config params
        if self.hardware_settings.device_sound['OUTPUT'] == 'harp':
            sound.configure_sound_card(
                sounds=[self.sound.GO_TONE, self.sound.WHITE_NOISE],
                indexes=[self.task_params.GO_TONE_IDX, self.task_params.WHITE_NOISE_IDX],
                sample_rate=self.sound['samplerate'],
            )
            self.bpod.define_harp_sounds_actions(self.task_params.GO_TONE_IDX, self.task_params.WHITE_NOISE_IDX)
        else:  # xonar or system default
            self.bpod.define_xonar_sounds_actions()
        log.info(f"Sound module loaded: OK: {self.hardware_settings.device_sound['OUTPUT']}")

    def sound_play_noise(self, state_timer=0.510, state_name='play_noise'):
        """
        Plays the noise sound for the error feedback using bpod state machine
        :return: bpod current trial export
        """
        return self._sound_play(state_name=state_name, output_actions=[self.bpod.actions.play_tone], state_timer=state_timer)

    def sound_play_tone(self, state_timer=0.102, state_name='play_tone'):
        """
        Plays the ready tone beep using bpod state machine
        :return: bpod current trial export
        """
        return self._sound_play(state_name=state_name, output_actions=[self.bpod.actions.play_tone], state_timer=state_timer)

    def _sound_play(self, state_timer=None, output_actions=None, state_name='play_sound'):
        """
        Plays a sound using bpod state machine - the sound must be defined in the init_mixin_sound method
        """
        assert state_timer is not None, 'state_timer must be defined'
        assert output_actions is not None, 'output_actions must be defined'
        sma = StateMachine(self.bpod)
        sma.add_state(
            state_name=state_name,
            state_timer=state_timer,
            output_actions=[self.bpod.actions.play_tone],
            state_change_conditions={'BNC2Low': 'exit', 'Tup': 'exit'},
        )
        self.bpod.send_state_machine(sma)
        self.bpod.run_state_machine(sma)  # Locks until state machine 'exit' is reached
        return self.bpod.session.current_trial.export()


class SpontaneousSession(BaseSession):
    """
    A Spontaneous task doesn't have trials, it just runs until the user stops it
    It is used to get extraction structure for data streams
    """

    def __init__(self, duration_secs=None, **kwargs):
        super().__init__(**kwargs)
        self.duration_secs = duration_secs

    def start_hardware(self):
        pass  # no mixin here, life is but a dream

    def _run(self):
        """
        This is the method that runs the task with the actual state machine
        :return:
        """
        log.info('Starting spontaneous acquisition')
        while True:
            time.sleep(1.5)
            if self.duration_secs is not None and self.time_elapsed.seconds > self.duration_secs:
                break
            if self.paths.SESSION_FOLDER.joinpath('.stop').exists():
                self.paths.SESSION_FOLDER.joinpath('.stop').unlink()
                break<|MERGE_RESOLUTION|>--- conflicted
+++ resolved
@@ -593,12 +593,7 @@
         configuration = self.hardware_settings.device_cameras[self.config]
         if (workflow_file := self._camera_mixin_bonsai_get_workflow_file(configuration, 'setup')) is None:
             return
-<<<<<<< HEAD
-        # FIXME Determine what below TODO is indicating
-        # TODO
-=======
         # TODO: Disable Trigger in Bonsai workflow - PySpin won't help here
->>>>>>> 96ef3e9e
         # if PYSPIN_AVAILABLE:
         #     from iblrig.video_pyspin import enable_camera_trigger
         #     enable_camera_trigger(True)
