--- conflicted
+++ resolved
@@ -689,17 +689,13 @@
         self.bpod.close()
 
     def start_mixin_bpod(self):
-<<<<<<< HEAD
-        self.bpod = Bpod(self.hardware_settings['device_bpod']['COM_BPOD'], disable_behavior_ports=[1, 2, 3])
-=======
         if self.hardware_settings['device_bpod']['COM_BPOD'] is None:
             raise ValueError(
                 'The value for device_bpod:COM_BPOD in '
                 'settings/hardware_settings.yaml is null. Please '
                 'provide a valid port name.'
             )
-        self.bpod = Bpod(self.hardware_settings['device_bpod']['COM_BPOD'])
->>>>>>> f422ad24
+        self.bpod = Bpod(self.hardware_settings['device_bpod']['COM_BPOD'], disable_behavior_ports=[1, 2, 3])
         self.bpod.define_rotary_encoder_actions()
         self.bpod.set_status_led(False)
 
