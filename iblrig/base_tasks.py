--- conflicted
+++ resolved
@@ -34,14 +34,9 @@
 import iblrig.graphic as graph
 import iblrig.path_helper
 import pybpodapi
-<<<<<<< HEAD
 from iblrig import sound, net
-from iblrig.constants import BASE_PATH, BONSAI_EXE
-=======
 from ibllib.oneibl.registration import IBLRegistrationClient
-from iblrig import sound
 from iblrig.constants import BASE_PATH, BONSAI_EXE, PYSPIN_AVAILABLE
->>>>>>> 3ff03bf0
 from iblrig.frame2ttl import Frame2TTL
 from iblrig.hardware import SOFTCODE, Bpod, MyRotaryEncoder, sound_device_factory
 from iblrig.hifi import HiFi
@@ -180,7 +175,6 @@
 
     def _init_paths(self, append: bool = False):
         """
-<<<<<<< HEAD
         Determine session paths.
 
         Paths keys:
@@ -208,30 +202,6 @@
         -------
         iblutil.util.Bunch
             A bunch of paths.
-=======
-        :param existing_session_path: if we append a protocol to an existing session, this is the path
-        of the session in the form of /path/to/./lab/Subjects/[subject]/[date]/[number]
-        :return: Bunch with keys:
-        BONSAI: full path to the bonsai executable
-            >>> C:\iblrigv8\Bonsai\Bonsai.exe  # noqa
-        VISUAL_STIM_FOLDER: full path to the visual stim
-            >>> C:\iblrigv8\visual_stim  # noqa
-        LOCAL_SUBJECT_FOLDER: full path to the local subject folder
-            >>> C:\iblrigv8_data\mainenlab\Subjects  # noqa
-        REMOTE_SUBJECT_FOLDER: full path to the remote subject folder
-            >>> Y:\Subjects  # noqa
-        SESSION_FOLDER: full path to the current session:
-            >>> C:\iblrigv8_data\mainenlab\Subjects\SWC_043\2019-01-01\001  # noqa
-        TASK_COLLECTION: folder name of the current task
-            >>> raw_task_data_00  # noqa
-        SESSION_RAW_DATA_FOLDER: concatenation of the session folder and the task collection. This is where
-        the task data gets written
-            >>> C:\iblrigv8_data\mainenlab\Subjects\SWC_043\2019-01-01\001\raw_task_data_00  # noqa
-        DATA_FILE_PATH: contains the bpod trials
-            >>> C:\iblrigv8_data\mainenlab\Subjects\SWC_043\2019-01-01\001\raw_task_data_00\_iblrig_taskData.raw.jsonable  # noqa
-        SETTINGS_FILE_PATH: contains the task settings
-            >>>C:\iblrigv8_data\mainenlab\Subjects\SWC_043\2019-01-01\001\raw_task_data_00\_iblrig_taskSettings.raw.json  # noqa
->>>>>>> 3ff03bf0
         """
         rig_computer_paths = iblrig.path_helper.get_local_and_remote_paths(
             local_path=self.iblrig_settings['iblrig_local_data_path'],
@@ -414,15 +384,10 @@
             )
             try:
                 self._one = ONE(
-<<<<<<< HEAD
-                    base_url=str(self.iblrig_settings['ALYX_URL']), username=self.iblrig_settings['ALYX_USER'],
-                    mode='remote', silent=True
-=======
                     base_url=str(self.iblrig_settings['ALYX_URL']),
                     username=self.iblrig_settings['ALYX_USER'],
                     mode='remote',
                     cache_rest=None,
->>>>>>> 3ff03bf0
                 )
                 log.info('instantiated ' + info_str)
             except Exception:
@@ -460,13 +425,10 @@
         --------
         ibllib.oneibl.IBLRegistrationClient.register_session - The registration method.
         """
-<<<<<<< HEAD
-        settings_dictionary = self._make_task_parameters_dict()
-        if self.session_info['SUBJECT_NAME'] == 'iblrig_test_subject':
+        if self.session_info['SUBJECT_NAME'] in ('iblrig_test_subject', 'test', 'test_subject'):
             log.warning('Not registering test subject to Alyx')
-=======
+            return
         if not self.one or self.one.offline:
->>>>>>> 3ff03bf0
             return
         try:
             client = IBLRegistrationClient(self.one)
