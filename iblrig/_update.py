#!/usr/bin/env python
# @Author: Niccolò Bonacchi
# @Creation_Date:   2018-06-08 11:04:05
# @Editor: Michele Fabbri
# @Edit_Date: 2022-01-28
import os
import shutil
import subprocess
import sys
from pathlib import Path

from setup_pybpod import main as setup_pybpod

import iblrig.envs as envs
import iblrig.git as git


IBLRIG_ROOT_PATH = Path.cwd()
git.fetch()
ALL_BRANCHES = git.get_branches()
ALL_VERSIONS = git.get_versions()
BRANCH = git.get_current_branch()
VERSION = git.get_current_version()


def check_reinstall_required():
    REINSTALL = True if list(Path(IBLRIG_ROOT_PATH).glob("reinstall")) else False
    if REINSTALL:
        print("\nPlease deactivate iblrig and reinstall from the base environment")
        print("\n-------------------------------------")
        print("\nconda deactivate && python install.py")
        print("\n-------------------------------------\n")

        raise SystemError("This rig version needs to be reinstalled from base environment\n")


def iblrig_params_path():
    return str(Path(os.getcwd()).parent / "iblrig_params")


<<<<<<< HEAD
def update_env():
=======
def update_rig_env():
>>>>>>> 069d85c1
    print("\nUpdating iblrig")
    os.system("pip install -r requirements.txt -U")
    os.system("pip install -e .")


def update_conda():
    print("\nCleaning cache")
    os.system("conda clean -a -y")
    print("\nUpdating conda")
    os.system("conda update -y -n base conda")


def update_pip():
    print("\nUpdating pip et al.")
    os.system("pip install -U setuptools wheel")
    os.system("python -m pip install --upgrade pip")


# TODO: remove once safely implemented natively
def update_ibllib():
    pip = envs.get_env_pip("ibllib")
    os.system("pip install ibllib -U")
    os.system(f"{pip} install ibllib -U")


def update_bonsai_config():
    if sys.platform not in ["Windows", "windows", "win32"]:
        print("Skipping Bonsai installation on non-Windows platforms")
        return
    print("\nUpdating Bonsai")
    broot = IBLRIG_ROOT_PATH / "Bonsai"
    bonsai_exe = broot / "Bonsai64.exe"
    if bonsai_exe.exists():
        subprocess.call([str(bonsai_exe), '--no-editor', str(broot / 'empty.bonsai')])
    else:
        bonsai_exe = broot / "Bonsai.exe"
        subprocess.call([str(bonsai_exe), "--no-editor"])
    print("Done")


def remove_bonsai():
    if sys.platform not in ["Windows", "windows", "win32"]:
        print("Skipping Bonsai installation on non-Windows platforms")
        return
    broot = IBLRIG_ROOT_PATH / "Bonsai"
    shutil.rmtree(broot)


def upgrade_bonsai(version, branch):
    print("\nUpgrading Bonsai")
    if sys.platform not in ["Windows", "windows", "win32"]:
        print("Skipping Bonsai installation on non-Windows platforms")
        return
    remove_bonsai()
    if not version:
        git.checkout_branch(branch)
    elif not branch:
        git.checkout_version(version)
    here = os.getcwd()
    os.chdir(os.path.join(IBLRIG_ROOT_PATH, "Bonsai"))
    broot = IBLRIG_ROOT_PATH / "Bonsai"
    bonsai_exe = broot / "Bonsai64.exe"
    if bonsai_exe.exists():
        subprocess.call([str(bonsai_exe), '--no-editor', str(broot / 'empty.bonsai')])
    else:
        subprocess.call("setup.bat")
    os.chdir(here)


def check_update_exists():
    idx = sorted(ALL_VERSIONS).index(VERSION) if VERSION in ALL_VERSIONS else 0
    if idx + 1 == len(ALL_VERSIONS):
        print("The version you have checked out is the latest version\n")
        return False
    else:
        print(
            "Newer version available |{}| type:\n\npython update.py -v {}\n".format(
                sorted(ALL_VERSIONS)[-1], sorted(ALL_VERSIONS)[-1]
            )
        )
        return True


def info():
    print("--")
    git.update_remotes()
    # git.branch_info()
    git.get_branches(verbose=True)
    git.get_versions(verbose=True)
    print("--")
    print("Current branch: {}".format(BRANCH))
    print("Current version: {}".format(VERSION))
    print("--")
    ver = VERSION
    if not ver:
        print(
            "\nWARNING: You appear to be on an untagged commit.",
            "\n         Try updating to a specific version\n",
        )
    else:
        check_update_exists()
    print("--")


def ask_user_input(ver="#.#.#", responses=["y", "n"]):
    msg = f"Do you want to update to {ver}?"
    use_msg = msg.format(ver) + f" ([{responses[0]}], {responses[1]}): "
    response = input(use_msg) or "y"
    if response not in responses:
        print(f"Acceptable answers: {responses}")
        return ask_user_input(ver=ver, responses=responses)

    return response


def update_to_latest():
    ver = VERSION
    versions = ALL_VERSIONS
    idx = sorted(versions).index(ver) if ver in versions else 0
    if idx + 1 == len(versions):
        return
    else:
        _update(version=versions[-1])


# THIS guy!!!return
def _update(branch=None, version=None):
    info()
    ver = branch or version
    resp = ask_user_input(ver=ver)
    if resp == "y":
        if branch:
            git.checkout_branch(branch)
        elif version:
            git.checkout_version(version)
        elif branch is None and version is None:
            git.checkout_version(sorted(ALL_VERSIONS)[-1])

        check_reinstall_required()  # Will raise error if reinstall file exists

        update_pip()
        update_rig_env()
        setup_pybpod(iblrig_params_path())
        upgrade_bonsai(version, branch)
        update_bonsai_config()
    else:
        return


def main(args):
    if not any(args.__dict__.values()):
        update_to_latest()

    if args.update:
        git.checkout_single_file(file="iblrig/_update.py", branch="master")

    if args.update and args.b:
        if args.b not in ALL_BRANCHES:
            print("Not found:", args.b)
            return
        git.checkout_single_file(file="_update.py", branch=args.b)

    if args.b and args.b in ALL_BRANCHES:
        _update(branch=args.b)
    elif args.b and args.b not in ALL_BRANCHES:
        print("Branch", args.b, "not found")

    if args.v and args.v in ALL_VERSIONS:
        _update(version=args.v)
    elif args.v and args.v not in ALL_VERSIONS:
        print("Version", args.v, "not found")

    # TODO: remove once functionality implemented natively
    if args.ibllib:
        update_ibllib()

    if args.info:
        info()

    if args.setup_pybpod:
        setup_pybpod(iblrig_params_path())

    if args.iblrig:
<<<<<<< HEAD
        update_env()
=======
        update_rig_env()
>>>>>>> 069d85c1

    if args.pip:
        update_pip()

    if args.conda:
        update_conda()

    if args.upgrade_bonsai:
        upgrade_bonsai(VERSION, BRANCH)
        update_bonsai_config()

    if args.update_exists:
        check_update_exists()

    return


if __name__ == "__main__":
    pass<|MERGE_RESOLUTION|>--- conflicted
+++ resolved
@@ -38,11 +38,7 @@
     return str(Path(os.getcwd()).parent / "iblrig_params")
 
 
-<<<<<<< HEAD
-def update_env():
-=======
 def update_rig_env():
->>>>>>> 069d85c1
     print("\nUpdating iblrig")
     os.system("pip install -r requirements.txt -U")
     os.system("pip install -e .")
@@ -226,11 +222,7 @@
         setup_pybpod(iblrig_params_path())
 
     if args.iblrig:
-<<<<<<< HEAD
-        update_env()
-=======
         update_rig_env()
->>>>>>> 069d85c1
 
     if args.pip:
         update_pip()
