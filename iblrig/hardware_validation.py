--- conflicted
+++ resolved
@@ -10,11 +10,7 @@
 from serial_singleton import SerialSingleton, filter_ports
 
 from iblrig.path_helper import _load_settings_yaml
-<<<<<<< HEAD
-=======
 from iblrig.tools import alyx_reachable
-from iblutil.util import setup_logger
->>>>>>> 4dc4a8dc
 
 log = logging.getLogger(__name__)
 
