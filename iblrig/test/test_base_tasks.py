"""
Hardware Mixins are extensions to a Session object for specific hardware.
Those can be instantiated lazily, i.e. on any computer.
The start() methods of those mixins require the hardware to be connected.

"""
import argparse
import copy
import tempfile
import unittest
from pathlib import Path
from unittest import mock

import yaml

import ibllib.io.session_params as ses_params
from ibllib.io.session_params import read_params
from iblrig.base_choice_world import BiasedChoiceWorldSession, ChoiceWorldSession
from iblrig.base_tasks import (
<<<<<<< HEAD
    BaseSession, BpodMixin, Frame2TTLMixin, RotaryEncoderMixin, SoundMixin, ValveMixin, BonsaiRecordingMixin
=======
    BaseSession,
    BonsaiRecordingMixin,
    BonsaiVisualStimulusMixin,
    BpodMixin,
    Frame2TTLMixin,
    RotaryEncoderMixin,
    SoundMixin,
    ValveMixin,
>>>>>>> cc43f823
)
from iblrig.misc import _get_task_argument_parser, _post_parse_arguments
from iblrig.path_helper import load_pydantic_yaml
from iblrig.pydantic_definitions import HardwareSettings
from iblrig.test.base import TASK_KWARGS


class EmptyHardwareSession(BaseSession):
    protocol_name = 'empty_hardware_session_for_testing'

    def start_hardware(self):
        pass

    def _run(self):
        pass


def mixin_factory(cls_mixin):
    """
    Composes the empty hardware session class with a single mixin for testing purposes
    :param cls_mixin:
    :return:
    """

    class TestMixin(EmptyHardwareSession, cls_mixin):
        pass

    session = TestMixin(task_parameter_file=ChoiceWorldSession.base_parameters_file, **TASK_KWARGS)
    return session


class TestHierarchicalParameters(unittest.TestCase):
    def test_default_params(self):
        sess = BiasedChoiceWorldSession(**TASK_KWARGS)
        with tempfile.TemporaryDirectory() as td:
            file_params = Path(td).joinpath('params.yaml')
            with open(file_params, 'w+') as fp:
                yaml.safe_dump(data={'TITI': 1, 'REWARD_AMOUNT_UL': -2}, stream=fp)
            sess2 = BiasedChoiceWorldSession(task_parameter_file=file_params, **TASK_KWARGS)
        assert len(sess2.task_params.keys()) == len(sess.task_params.keys()) + 1
        assert sess2.task_params['TITI'] == 1
        assert sess2.task_params['REWARD_AMOUNT_UL'] == -2


class TestHardwareMixins(unittest.TestCase):
    def setUp(self):
        task_settings_file = ChoiceWorldSession.base_parameters_file
        self.session = EmptyHardwareSession(task_parameter_file=task_settings_file, **TASK_KWARGS)

    @mock.patch('iblrig.base_tasks.call_bonsai')
    def test_bonsai_recording_mixin(self, mock_call_bonsai):
        # create an session with the bonsai recording mixin only and all tests parameters
        session = mixin_factory(BonsaiRecordingMixin)
        session.init_mixin_bonsai_recordings()
        # this will fail if the udp clients are not alive, which they should be
        session.bonsai_camera.udp_client.send2bonsai(trial_num=6, sim_freq=50)
        session.bonsai_microphone.udp_client.send2bonsai(trial_num=6, sim_freq=50)
        # test the camera + microphone recording as in the behavior
        session.start_mixin_bonsai_cameras()
        session.trigger_bonsai_cameras()
        # test the single microphone recording
        session.hardware_settings.device_cameras = None
        session.start_mixin_bonsai_microphone()
        session.stop_mixin_bonsai_recordings()

    @mock.patch('iblrig.base_tasks.call_bonsai')
    def test_bonsai_visual_stimulus_mixin(self, mock_call_bonsai):
        session = mixin_factory(BonsaiVisualStimulusMixin)
        session.start_mixin_bonsai_visual_stimulus()
        session.init_mixin_bonsai_visual_stimulus()
        session.choice_world_visual_stimulus()
        session.run_passive_visual_stim()
        session.stop_mixin_bonsai_visual_stimulus()

    def test_rotary_encoder_mixin(self):
        """
        Instantiates a bare session with the rotary encoder mixin
        """
        session = self.session
        RotaryEncoderMixin.init_mixin_rotary_encoder(session)
        assert [
            'RotaryEncoder1_1',
            'RotaryEncoder1_2',
            'RotaryEncoder1_3',
            'RotaryEncoder1_4',
        ] == session.device_rotary_encoder.ENCODER_EVENTS
        assert {
            -35: 'RotaryEncoder1_1',
            35: 'RotaryEncoder1_2',
            -2: 'RotaryEncoder1_3',
            2: 'RotaryEncoder1_4',
        } == session.device_rotary_encoder.THRESHOLD_EVENTS
        with self.assertRaises(ValueError):
            RotaryEncoderMixin.start_mixin_rotary_encoder(session)

    def test_frame2ttl_mixin(self):
        """
        Instantiates a bare session with the frame2ttl mixin
        """
        session = self.session
        Frame2TTLMixin.init_mixin_frame2ttl(session)
        with self.assertRaises(ValueError):
            Frame2TTLMixin.start_mixin_frame2ttl(session)

    def test_sound_card_mixin(self):
        """
        Instantiates a bare session with the sound card mixin
        """
        session = self.session
        SoundMixin.init_mixin_sound(session)
        assert session.sound.GO_TONE is not None

    def test_bpod_mixin(self):
        session = self.session
        BpodMixin.init_mixin_bpod(session)
        assert hasattr(session, 'bpod')
        with self.assertRaises(ValueError):
            BpodMixin.start_mixin_bpod(session)

    def test_valve_mixin(self):
        session = self.session
        ValveMixin.init_mixin_valve(session)
        # assert session.valve.compute < 1
        assert not session.valve.is_calibrated


class TestExperimentDescription(unittest.TestCase):
    """
    Test creation of experiment description dictionary
    Note: another part of testing is done in test/base.py, where the specific extractor classes
    are passed on to the acquisition description and tested for each task.
    """

    def setUp(self) -> None:
        self.stub = {
            'version': '1.0.0',
            'tasks': [{'choiceWorld': {'collection': 'raw_behavior_data', 'sync_label': 'bpod'}}],
            'procedures': ['Imaging'],
            'projects': ['foo'],
            'devices': {'cameras': {'left': {'collection': 'raw_video_data', 'sync_label': 'audio'}}},
        }
        tempdir = tempfile.TemporaryDirectory()
        self.addCleanup(tempdir.cleanup)
        self.stub_path = ses_params.write_params(tempdir.name, self.stub)

    def test_new_description(self):
        """Test creation of a brand new experiment description (no stub)."""
        hardware_settings = {
            'RIG_NAME': '_iblrig_cortexlab_behavior_3',
            'device_bpod': {'FOO': 10, 'BAR': 20},
            'device_cameras': {'default': {'left': {'SYNC_LABEL': 'audio'}}},
        }
        description = BaseSession.make_experiment_description_dict(
            'choiceWorld', 'raw_behavior_data', procedures=['Imaging'], projects=['foo'], hardware_settings=hardware_settings
        )
        expected = {k: v for k, v in self.stub.items() if k != 'version'}
        self.assertDictEqual(expected, description)

        # Test sync
        hardware_settings['MAIN_SYNC'] = True
        description = BaseSession.make_experiment_description_dict(
            'choiceWorld', 'raw_behavior_data', hardware_settings=hardware_settings
        )
        expected = {'bpod': {'collection': 'raw_behavior_data', 'acquisition_software': 'pybpod', 'extension': '.jsonable'}}
        self.assertDictEqual(expected, description.get('sync', {}))

    def test_stub(self):
        """Test merging of experiment description with a stub"""
        hardware_settings = {
            'RIG_NAME': '_iblrig_cortexlab_behavior_3',
            'device_bpod': {'FOO': 20, 'BAR': 30},
            'device_foo': {'one': {'BAR': 'baz'}},
        }
        description = BaseSession.make_experiment_description_dict(
            'passiveWorld', 'raw_task_data_00', projects=['foo', 'bar'], hardware_settings=hardware_settings, stub=self.stub_path
        )
        self.assertCountEqual(['Imaging'], description['procedures'])
        self.assertCountEqual(['bar', 'foo'], description['projects'])
        self.assertCountEqual(['cameras'], description.get('devices', {}).keys())
        expected = self.stub['tasks'] + [{'passiveWorld': {'collection': 'raw_task_data_00', 'sync_label': 'bpod'}}]
        self.assertCountEqual(expected, description.get('tasks', []))


class TestPathCreation(unittest.TestCase):
    """Test creation of experiment description dictionary."""

    def test_create_chained_protocols(self):
        # creates a first task
        task_kwargs = copy.deepcopy(TASK_KWARGS)
        task_kwargs['hardware_settings']['MAIN_SYNC'] = False
        first_task = EmptyHardwareSession(
            iblrig_settings={'iblrig_remote_data_path': False},
            **task_kwargs,
            task_parameter_file=ChoiceWorldSession.base_parameters_file,
        )
        first_task.create_session()
        # append a new protocol the the current task
        second_task = EmptyHardwareSession(append=True, iblrig_settings={'iblrig_remote_data_path': False}, **task_kwargs)
        # unless the task has reached the create session stage, there is only one protocol in there
        self.assertEqual(
            set([d.name for d in first_task.paths.SESSION_FOLDER.iterdir() if d.is_dir()]), set(['raw_task_data_00'])
        )
        # this will create and add to the acquisition description file
        second_task.create_session()
        self.assertEqual(
            set([d.name for d in first_task.paths.SESSION_FOLDER.iterdir() if d.is_dir()]),
            set(['raw_task_data_00', 'raw_task_data_01']),
        )
        description = read_params(second_task.paths['SESSION_FOLDER'])
        # we should also find the protocols in the acquisition description file
        protocols = set([p[EmptyHardwareSession.protocol_name]['collection'] for p in description['tasks']])
        self.assertEqual(protocols, set(['raw_task_data_00', 'raw_task_data_01']))

    def test_create_session_with_remote(self):
        with tempfile.TemporaryDirectory() as td:
            task = EmptyHardwareSession(iblrig_settings={'iblrig_remote_data_path': Path(td)}, **TASK_KWARGS)
            task.create_session()
            # when we create the session, the local session folder is created with the acquisition description file
            description_file_local = next(task.paths['SESSION_FOLDER'].glob('_ibl_experiment.description*.yaml'), None)
            remote_session_path = task.paths['REMOTE_SUBJECT_FOLDER'].joinpath(
                task.paths['SESSION_FOLDER'].relative_to(task.paths['LOCAL_SUBJECT_FOLDER'])
            )
            # there is also the acquisition description stub in the remote folder
            description_file_remote = next(remote_session_path.joinpath('_devices').glob('*.yaml'), None)
            assert description_file_local is not None
            assert description_file_remote is not None

    def test_create_session_without_remote(self):
        task = EmptyHardwareSession(iblrig_settings={'iblrig_remote_data_path': None}, **TASK_KWARGS)
        task.create_session()
        # when we create the session, the local session folder is created with the acquisition description file
        description_file_local = next(task.paths['SESSION_FOLDER'].glob('_ibl_experiment.description*.yaml'), None)
        assert description_file_local is not None

    def test_create_session_unavailable_remote(self):
        task = EmptyHardwareSession(iblrig_settings={'iblrig_remote_data_path': '/path/that/doesnt/exist'}, **TASK_KWARGS)
        task.create_session()
        # when we create the session, the local session folder is created with the acquisition description file
        description_file_local = next(task.paths['SESSION_FOLDER'].glob('_ibl_experiment.description*.yaml'), None)
        assert description_file_local is not None


class TestTaskArguments(unittest.TestCase):
    @staticmethod
    def _parse_local(args, parents=None):
        parser = _get_task_argument_parser(parents=parents)
        kwargs = vars(parser.parse_args(args))
        kwargs = _post_parse_arguments(**kwargs)
        return kwargs

    def test_arg_parser_simple(self):
        kwargs = self._parse_local(args=['--subject', 'toto', '-u', 'john.doe'])
        self.assertTrue(kwargs['interactive'])
        self.assertEqual(kwargs['subject'], 'toto')
        projects = ['titi', 'tata']
        procedures = ['tata', 'titi']
        kwargs = self._parse_local(
            args=['--subject', 'toto', '-u', 'john.doe', '--projects', *projects, '--procedures', *procedures]
        )
        self.assertEqual(set(kwargs['projects']), set(projects))
        self.assertEqual(set(kwargs['procedures']), set(procedures))

    def test_arg_parser_user(self):
        parser = argparse.ArgumentParser(add_help=False)
        parser.add_argument('--training_phase', option_strings=['--training_phase'], dest='training_phase', default=0, type=int)
        kwargs = self._parse_local(args=['--subject', 'toto', '--training_phase', '4'], parents=[parser])
        self.assertTrue(kwargs['interactive'])
        self.assertEqual(kwargs['subject'], 'toto')
        self.assertEqual(kwargs['training_phase'], 4)


class TestHardwareSettings(unittest.TestCase):
    def test_get_left_camera_workflow(self):
        hws = load_pydantic_yaml(HardwareSettings, 'hardware_settings_template.yaml')
        config = hws['device_cameras']['default']
        self.assertIsNotNone(BonsaiRecordingMixin._camera_mixin_bonsai_get_workflow_file(config, 'recording'))
        self.assertIsNone(BonsaiRecordingMixin._camera_mixin_bonsai_get_workflow_file(None, 'recording'))
        self.assertRaises(KeyError, BonsaiRecordingMixin._camera_mixin_bonsai_get_workflow_file, {}, 'recording')<|MERGE_RESOLUTION|>--- conflicted
+++ resolved
@@ -17,9 +17,6 @@
 from ibllib.io.session_params import read_params
 from iblrig.base_choice_world import BiasedChoiceWorldSession, ChoiceWorldSession
 from iblrig.base_tasks import (
-<<<<<<< HEAD
-    BaseSession, BpodMixin, Frame2TTLMixin, RotaryEncoderMixin, SoundMixin, ValveMixin, BonsaiRecordingMixin
-=======
     BaseSession,
     BonsaiRecordingMixin,
     BonsaiVisualStimulusMixin,
@@ -28,7 +25,6 @@
     RotaryEncoderMixin,
     SoundMixin,
     ValveMixin,
->>>>>>> cc43f823
 )
 from iblrig.misc import _get_task_argument_parser, _post_parse_arguments
 from iblrig.path_helper import load_pydantic_yaml
