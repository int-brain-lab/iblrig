--- conflicted
+++ resolved
@@ -23,11 +23,7 @@
 from iblrig.misc import _get_task_argument_parser, _post_parse_arguments
 from iblrig.path_helper import load_pydantic_yaml
 from iblrig.pydantic_definitions import HardwareSettings
-<<<<<<< HEAD
-from iblrig.test.base import TaskArgsMixin
-=======
-from iblrig.test.base import PATH_FIXTURES, TASK_KWARGS, IntegrationFullRuns
->>>>>>> bc702762
+from iblrig.test.base import PATH_FIXTURES, TaskArgsMixin, IntegrationFullRuns
 
 
 class EmptyHardwareSession(BaseSession):
@@ -247,19 +243,7 @@
         second_task.run()
         input_mock.assert_called_once()
         self.assertIsNone(second_task.session_info['SUBJECT_WEIGHT'])
-<<<<<<< HEAD
         self.assertEqual(35, second_task.session_info['POOP_COUNT'])
-=======
-        self.assertEqual(35, second_task.session_info['POOP_COUNT'])
-
-    def tearDown(self):
-        """Close log file handlers.
-
-        The tasks open log files within the temp session dir. Here we ensure files are closed
-        before removing file tree.
-        """
-        for name in ('iblrig', 'pybpodapi'):
-            next(h for h in logging.getLogger(name).handlers if h.name == f'{name}_file').close()
 
 
 class _PauseChoiceWorldSession(ChoiceWorldSession):
@@ -296,15 +280,16 @@
         self.draw_next_trial_info()
 
 
-class TestBaseChoiceWorld(IntegrationFullRuns):
+class TestBaseChoiceWorld(unittest.TestCase, TaskArgsMixin):
     """Test base_choice_world.ChoiceWorldSession class."""
 
-    create_subject = False  # don't create dummy subject on Alyx during super class setup
+    def setUp(self):
+        self.get_task_kwargs()
 
     def test_pause_and_stop(self):
         """Test choice world pause and stop flag behaviour in _run method."""
         # Instantiate special task that touches pause and stop flags on specified trials
-        self.task = _PauseChoiceWorldSession(**self.kwargs)
+        self.task = _PauseChoiceWorldSession(**self.task_kwargs)
         self.task.mock(file_jsonable_fixture=PATH_FIXTURES.joinpath('task_data_short.jsonable'))
         self.task.task_params.NTRIALS = 10  # run for 10 trials max
         self.task.pause_trial = 3  # simulate pause on 3rd trial
@@ -325,5 +310,4 @@
         self.assertFalse(stop_flag.exists(), 'failed to remove stop flag')
         # Check trials updated with pause duration
         (idx,) = np.where(self.task.trials_table['pause_duration'][: self.task.task_params.NTRIALS] > 0)
-        self.assertCountEqual(idx, [self.task.pause_trial], 'failed to correctly update pause_duration field')
->>>>>>> bc702762
+        self.assertCountEqual(idx, [self.task.pause_trial], 'failed to correctly update pause_duration field')