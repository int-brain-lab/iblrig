--- conflicted
+++ resolved
@@ -1,12 +1,9 @@
-<<<<<<< HEAD
 """
 Hardware Mixins are extensions to a Session object for specific hardware.
 Those can be instantiated lazily, i.e. on any computer.
 The start() methods of those mixins require the hardware to be connected.
 
 """
-=======
->>>>>>> 5a85b573
 import argparse
 import copy
 import logging
@@ -114,19 +111,6 @@
         self.task_kwargs = copy.deepcopy(TASK_KWARGS)
 
     def test_create_chained_protocols(self):
-<<<<<<< HEAD
-        # creates a first task
-        task_kwargs = copy.deepcopy(TASK_KWARGS)
-        task_kwargs['hardware_settings']['MAIN_SYNC'] = False
-        first_task = EmptyHardwareSession(
-            iblrig_settings={'iblrig_remote_data_path': None},
-            **task_kwargs,
-            task_parameter_file=ChoiceWorldSession.base_parameters_file,
-        )
-        first_task.create_session()
-        # append a new protocol to the current task
-        second_task = EmptyHardwareSession(append=True, iblrig_settings={'iblrig_remote_data_path': None}, **task_kwargs)
-=======
         # creates a first task with no remote and main sync set to false
         self.task_kwargs['iblrig_settings']['iblrig_remote_data_path'] = False
         self.task_kwargs['hardware_settings']['MAIN_SYNC'] = False
@@ -134,7 +118,6 @@
         first_task.create_session()
         # append a new protocol to the current task
         second_task = EmptyHardwareSession(append=True, **self.task_kwargs)
->>>>>>> 5a85b573
         # unless the task has reached the create session stage, there is only one protocol in there
         self.assertEqual(set(d.name for d in first_task.paths.SESSION_FOLDER.iterdir() if d.is_dir()), {'raw_task_data_00'})
         # this will create and add to the acquisition description file
