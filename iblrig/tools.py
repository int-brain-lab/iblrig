--- conflicted
+++ resolved
@@ -250,13 +250,8 @@
         for key, value in parameters.items():
             cmd.append(f'-p:{key}={str(value)}')
 
-<<<<<<< HEAD
     log.info(f'Starting Bonsai workflow `{workflow_file.name}`')
-    print(cmd)
-=======
-    logger.info(f'Starting Bonsai workflow `{workflow_file.name}`')
-    logger.info(' '.join(cmd))
->>>>>>> bcd76363
+    log.info(' '.join(cmd))
     if wait:
         return subprocess.run(args=cmd, cwd=cwd, check=check)
     else:
