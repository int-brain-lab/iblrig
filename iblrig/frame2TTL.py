--- conflicted
+++ resolved
@@ -1,590 +1,497 @@
-#!/usr/bin/env python
-# @File: iblrig/frame2TTL.py
-# @Author: Niccolo' Bonacchi (@nbonacchi)
-# @Date: Friday, November 5th 2021, 12:47:34 pm
-import logging
-import struct
-import time
-
-import numpy as np
-import serial
-
-import iblrig.params
-
-log = logging.getLogger("iblrig")
-
-
-<<<<<<< HEAD
-def Frame2TTL(serial_port: str) -> object:
-=======
-def Frame2TTL(serial_port: str, version: int = 2) -> object:
->>>>>>> 069d85c1
-    """Determine whether to use v1 or v2 by trying to connect to v2 and find the hw_version
-
-    Args:
-        serial_port (str): Serial port where the device is connected
-
-    Returns:
-        object: Instance of the v1/v2 class
-    """
-    f2ttl = None
-<<<<<<< HEAD
-    try:
-        f2ttl = Frame2TTLv2(serial_port)
-        print(f2ttl.hw_version)
-    except BaseException:
-        f2ttl = Frame2TTLv1(serial_port)
-
-    return f2ttl
-=======
-    if version == 2:
-        try:
-            f2ttl = Frame2TTLv2(serial_port)
-            assert f2ttl.hw_version == 2, "Not a v2 device, continuing with v1"
-            return f2ttl
-        except BaseException as e:
-            log.warning(f"Cannot connect assuming F2TTLv2 device, continuing with v1: {e}")
-    elif version == 1:
-        try:
-            f2ttl = Frame2TTLv1(serial_port)
-            assert f2ttl.handshake() == 218, "Not a v1 device, abort."
-            return f2ttl
-        except BaseException as e:
-            log.error(f"Couldn't connect to F2TTLv1: {str(e)}")
-    elif version == 0:
-        return None
-
-    return Frame2TTL(serial_port, version=version-1)
->>>>>>> 069d85c1
-
-
-class Frame2TTLv1(object):
-    def __init__(self, serial_port):
-        assert serial_port is not None
-        self.hw_version = 1
-        self.serial_port = serial_port
-        self.connected = False
-        self.ser = self.connect(serial_port)
-        self.light_threshold = 40
-        self.dark_threshold = 80
-        self.streaming = False
-        self.measured_black = None
-        self.measured_white = None
-        self.recomend_dark = None
-        self.recomend_light = None
-
-    def connect(self, serial_port) -> serial.Serial:
-        """Create connection to serial_port"""
-        ser = serial.Serial(port=serial_port, baudrate=115200, timeout=1.0, write_timeout=1.0)
-        self.connected = ser.isOpen()
-        return ser
-
-    def handshake(self):
-        # Handshake
-        # ser.write(struct.pack("c", b"C"))
-        self.ser.write(b"C")
-        # 1 byte response expected (unsigned)
-        handshakeByte = int.from_bytes(self.ser.read(1), byteorder="little", signed=False)
-        if handshakeByte != 218:
-            raise serial.SerialException("Handshake with F2TTL device failed")
-        return handshakeByte
-
-    def close(self) -> None:
-        """Close connection to serial port"""
-        if self.connected:
-            self.ser.close()
-            self.connected = self.ser.isOpen()
-
-    def start_stream(self) -> None:
-        """Enable streaming to USB (stream rate 100Hz)
-        response = int.from_bytes(self.ser.read(4), byteorder='little')"""
-        self.ser.write(struct.pack("cB", b"S", 1))
-        self.streaming = True
-
-    def stop_stream(self) -> None:
-        """Disable streaming to USB"""
-        self.ser.write(struct.pack("cB", b"S", 0))
-        self.streaming = False
-
-    def read_value(self) -> int:
-        """Read one value from sensor (current)"""
-        self.ser.write(b"V")
-        response = self.ser.read(4)
-        # print(np.frombuffer(response, dtype=np.uint32))
-        response = int.from_bytes(response, byteorder="little")
-        return response
-
-    def measure_photons(self, num_samples: int = 250) -> dict:
-        """Measure <num_samples> values from the sensor and return basic stats.
-        Mean, Std, SEM, Nsamples
-        """
-        import time
-
-        sample_sum = []
-        for i in range(num_samples):
-            sample_sum.append(self.read_value())
-            time.sleep(0.001)
-
-        out = {
-            "mean_value": float(np.array(sample_sum).mean()),
-            "max_value": float(np.array(sample_sum).max()),
-            "min_value": float(np.array(sample_sum).min()),
-            "std_value": float(np.array(sample_sum).std()),
-            "sem_value": float(np.array(sample_sum).std() / np.sqrt(num_samples)),
-            "nsamples": float(num_samples),
-        }
-        return out
-
-    def set_thresholds(self, dark=None, light=None) -> None:
-        """Set light, dark, or both thresholds for the device"""
-        if dark is None:
-            dark = self.dark_threshold
-        if light is None:
-            light = self.light_threshold
-
-        self.ser.write(b"C")
-        response = self.ser.read(1)
-        if response[0] != 218:
-            raise (ConnectionError)
-
-        # Device wants light threshold before dark
-        self.ser.write(struct.pack("<BHH", ord("T"), int(light), int(dark)))
-        if light != self.light_threshold:
-            log.info(f"Light threshold set to {light}")
-        if dark != self.dark_threshold:
-            log.info(f"Dark threshold set to {dark}")
-        if light == 40 and dark == 80:
-            log.info(f"Resetted to default values: light={light} - dark={dark}")
-        self.dark_threshold = dark
-        self.light_threshold = light
-
-    def measure_white(self):
-        log.info("Measuring white...")
-        self.measured_white = self.measure_photons(1000)
-        return self.measured_white
-
-    def measure_black(self):
-        log.info("Measuring black...")
-        self.measured_black = self.measure_photons(1000)
-        return self.measured_black
-
-    def calc_recomend_thresholds(self):
-        if (self.measured_black is None) or (self.measured_white is None):
-            log.error("No mesures exist")
-            return -1
-        self.recomend_light = self.measured_white.get("max_value")
-        if self.measured_black["min_value"] - self.recomend_light > 40:
-            self.recomend_dark = self.recomend_light + 40
-        else:
-            self.recomend_dark = round(
-                self.recomend_light
-                + ((self.measured_black["min_value"] - self.recomend_light) / 3)
-            )
-        if self.recomend_dark - self.recomend_light < 5:
-            log.error("Cannot recommend thresholds:"),
-            log.error("Black and White measurements may be too close for accurate frame detection")
-            log.error(f"Light = {self.recomend_light}, Dark = {self.recomend_dark}")
-            return -1
-        else:
-            log.info("Recommended thresholds:")
-            log.info(f"Light ={self.recomend_light}, Dark = {self.recomend_dark}.")
-            print("Done")
-            return self.recomend_dark, self.recomend_light
-
-    def set_recommendations(self):
-        log.info("Sending thresholds to device...")
-        self.set_thresholds(dark=self.recomend_dark, light=self.recomend_light)
-
-    def suggest_thresholds(self) -> None:
-        input("Set pixels under Frame2TTL to white (rgb 255,255,255) and press enter >")
-        print(" ")
-        print("Measuring white...")
-        white_data = self.measure_photons(10000)
-
-        input("Set pixels under Frame2TTL to black (rgb 0,0,0) and press enter >")
-        print(" ")
-        print("Measuring black...")
-        dark_data = self.measure_photons(10000)
-        print(" ")
-        light_max = white_data.get("max_value")
-        dark_min = dark_data.get("min_value")
-        print(f"Max sensor reading for white (lower is brighter) = {light_max}.")
-        print(f"Min sensor reading for black = {dark_min}.")
-        recomend_light = light_max
-        if dark_min - recomend_light > 40:
-            recomend_dark = recomend_light + 40
-        else:
-            recomend_dark = round(recomend_light + ((dark_min - recomend_light) / 3))
-        if recomend_dark - recomend_light < 5:
-            print(
-                "Error: Cannot recommend thresholds:",
-                "light and dark measurements may be too close for accurate frame detection",
-            )
-        else:
-            log.info(f"Recommended thresholds: Light = {recomend_light}, Dark = {recomend_dark}.")
-            log.info("Sending thresholds to device...")
-            self.recomend_dark = recomend_dark
-            self.recomend_light = recomend_light
-            self.set_thresholds(light=recomend_light, dark=recomend_dark)
-            print("Done")
-
-
-class Frame2TTLv2(object):
-    def __init__(self, serial_port) -> None:
-<<<<<<< HEAD
-        self.serial_port = serial_port
-        self.connected = False
-=======
-        self.connected = False
-        assert serial_port is not None
-        self.serial_port = serial_port
->>>>>>> 069d85c1
-        self.hw_version = None
-        self.ser = self.connect()
-        self.streaming = False
-
-        self._dark_threshold = -150
-        self._light_threshold = 150
-        self.recomend_black = None
-        self.recomend_white = None
-        self.auto_dark = None  # Result of the auto threshold procedure from device
-        self.auto_light = None  # Result of the auto threshold procedure from device
-        self.manual_dark = None  # Reimplementation of threshold procedure locally
-        self.manual_light = None  # Reimplementation of threshold procedure locally
-
-    @property
-    def light_threshold(self) -> int:
-        return self._light_threshold
-
-    @light_threshold.setter
-    def light_threshold(self, value: int) -> None:
-        """Set the light threshold
-<<<<<<< HEAD
-        Command: 5 bytes | [b"T", (light_threshold (uint16), dark_threshold (uint16))]
-        Response: None
-        """
-        self.ser.write(struct.pack("<BHH", b"T", value, self.dark_threshold))
-=======
-        Command: 5 bytes | [b"T" (uint8), (light_threshold (int16), dark_threshold (int16))]
-        Response: None
-        """
-        self.ser.write(b"T" + int.to_bytes(value, 2, byteorder="little", signed=True) + int.to_bytes(self._dark_threshold, 2, byteorder="little", signed=True))
->>>>>>> 069d85c1
-        self._light_threshold = value
-
-    @property
-    def dark_threshold(self) -> int:
-        return self._dark_threshold
-
-    @dark_threshold.setter
-    def dark_threshold(self, value: int) -> None:
-        """Set the dark threshold
-<<<<<<< HEAD
-        Command: 5 bytes | [b"T", (light_threshold (uint16), dark_threshold (uint16))]
-        Response: None
-        """
-        self.ser.write(struct.pack("<BHH", b"T", self.light_threshold, value))
-=======
-        Command: 5 bytes | [b"T" (uint8), (light_threshold (int16), dark_threshold (int16))]
-        Response: None
-        """
-        self.ser.write(b"T" + int.to_bytes(self._light_threshold, 2, byteorder="little", signed=True) + int.to_bytes(value, 2, byteorder="little", signed=True))
->>>>>>> 069d85c1
-        self._dark_threshold = value
-
-    def connect(self) -> serial.Serial:
-        """Create connection to serial_port
-        Perform a handshake and confirm it's a version 2 device
-        """
-        ser = serial.Serial(port=self.serial_port, baudrate=115200, timeout=3.0, write_timeout=1.0)
-        self.connected = ser.isOpen()
-<<<<<<< HEAD
-=======
-        if not self.connected:
-            log.warning(f"Could not open {self.serial_port}.")
-            return
->>>>>>> 069d85c1
-        # Handshake
-        # ser.write(struct.pack("c", b"C"))
-        ser.write(b"C")
-        # 1 byte response expected (unsigned)
-        handshakeByte = int.from_bytes(ser.read(1), byteorder="little", signed=False)
-        if handshakeByte != 218:
-            raise serial.SerialException("Handshake with F2TTL device failed")
-        # HW version
-        # ser.write(struct.pack("c", b"#"))
-        ser.write(b"#")
-        # 1 byte response expected (unsigned)
-        self.hw_version = int.from_bytes(ser.read(1), byteorder="little", signed=False)
-        if self.hw_version != 2:
-<<<<<<< HEAD
-=======
-            self.ser.close()
->>>>>>> 069d85c1
-            raise serial.SerialException("Error: Frame2TTLv2 requires hardware version 2.")
-        return ser
-
-    def close(self) -> None:
-        """Close connection to serial port"""
-<<<<<<< HEAD
-        self.ser.close()
-        self.connected = self.ser.isOpen()
-=======
-        if self.connected:
-            self.ser.close()
-            self.connected = self.ser.isOpen()
->>>>>>> 069d85c1
-
-    def start_stream(self) -> None:
-        """Enable streaming to USB (stream rate 100Hz? sensor samples at 20kHz)
-        minicom --device /dev/ttyACM0 --baud 115200
-        response = int.from_bytes(self.ser.read(4), byteorder='little')"""
-        # char "S" plus 1 byte [0, 1] (uint8)
-        # self.ser.write(struct.pack("cB", b"S", 1))
-        self.ser.write(b"S" + int.to_bytes(1, 1, byteorder="little", signed=False))
-        self.streaming = True
-
-    def stop_stream(self) -> None:
-        """Disable streaming to USB"""
-        # char "S" plus 1 byte [0, 1] (uint8)
-        # self.ser.write(struct.pack("cB", b"S", 0))
-        self.ser.write(b"S" + int.to_bytes(1, 0, byteorder="little", signed=False))
-        self.streaming = False
-
-    def read_sensor(self, nsamples: int = 1) -> int:
-        """Reads N contiguous samples from the sensor (raw data)
-        Command: 5 bytes | [b"V" (uint8), nSamples (uint32)]
-        Response: 2 bytes * nsamples | [sensorValue (uint16) * nsamples]
-        """
-        # self.ser.write(struct.pack("cB", b"V", nsamples))
-        self.ser.write(b"V" + int.to_bytes(nsamples, 4, byteorder="little", signed=False))
-<<<<<<< HEAD
-        dt = np.uint16
-        dt = dt.newbyteorder("<")
-        values = np.frombuffer(self.ser.read(nsamples * 2), dtype=dt)
-=======
-        dt = np.dtype(np.uint16)
-        dt = dt.newbyteorder("<")
-        values = np.frombuffer(self.ser.read(nsamples * 2), dtype=dt)
-        if len(values) != nsamples:
-            log.error(f"Failed to read {nsamples} samples from device")
->>>>>>> 069d85c1
-        return values
-
-    def read_value(self) -> int:
-        """Read one value from sensor (current)"""
-        return self.read_sensor()
-
-    def measure_black(self, mode="auto"):
-        """Measure black levels and calculate light threshold.
-        Command: 1 bytes | b"L" (uint8)
-        Response: 2 bytes | value (int16)
-        """
-<<<<<<< HEAD
-=======
-        log.info("Measuring BLACK variability to find LIGHT threshold...")
->>>>>>> 069d85c1
-        if mode == "auto":
-            # Run the firmware routine to find the light threshold
-            self.ser.write(b"L")
-            time.sleep(3)
-            threshold = int.from_bytes(self.ser.read(2), byteorder="little", signed=True)
-            self.auto_light = threshold
-<<<<<<< HEAD
-        elif mode == "manual":
-            arr = self.read_sensor(20000)
-            threshold = self._calc_threshold(arr, light=True)
-            self.manual_light = threshold
-=======
-            log.info(f"Auto LIGHT threshold value: {threshold}")
-        elif mode == "manual":
-            arr = self.read_sensor(20000)
-            if len(arr) != 20000:
-                log.warning(f"Manual LIGHT threshold value could not be determined.")
-                threshold = None
-            else:
-                threshold = self._calc_threshold(arr, light=True)
-            self.manual_light = threshold
-            log.info(f"Manual LIGHT threshold value: {threshold}")
->>>>>>> 069d85c1
-            return arr, threshold
-
-    def measure_white(self, mode="auto"):
-        """Measure white levels and calculate dark threshold.
-        Command: 1 bytes | b"D" (uint8)
-        Response: 2 bytes | value (int16)
-        """
-<<<<<<< HEAD
-=======
-        log.info("Measuring WHITE variability to find DARK threshold...")
->>>>>>> 069d85c1
-        if mode == "auto":
-            # Run the firmware routine to find the dark threshold
-            self.ser.write(b"D")
-            time.sleep(3)
-            threshold = int.from_bytes(self.ser.read(2), byteorder="little", signed=True)
-            self.auto_dark = threshold
-<<<<<<< HEAD
-        elif mode == "manual":
-            arr = self.read_sensor(20000)
-            threshold = self._calc_threshold(arr, light=False)
-            self.manual_dark = threshold
-=======
-            log.info(f"Auto DARK threshold value: {threshold}")
-        elif mode == "manual":
-            arr = self.read_sensor(20000)
-            if len(arr) != 20000:
-                log.warning(f"Manual DARK threshold value could not be determined.")
-                threshold = None
-            else:
-                threshold = self._calc_threshold(arr, dark=True)
-            self.manual_dark = threshold
-            log.info(f"Manual DARK threshold value: {threshold}")
->>>>>>> 069d85c1
-            return arr, threshold
-
-    def _calc_threshold(self, arr, dark=False, light=False):
-        """Calc the light/dark threshold using hardware values
-        Of 20000 samples calculate the means of the changes in value of each
-        sliding window of 20 samples from the beginning to the end of the array.
-        - If the array is from a black sync square this will set the light threshold
-        by multiplying the max mean diff value by 1.5
-        - If the array is from a white sync square this will set the dark threshold
-        by multiplying the min mean diff value by 2
-        """
-        mean_diffs = []
-        for i, _ in enumerate(arr):
-            if i + 20 <= len(arr):
-                mean_diffs.append(np.diff(arr[i : i + 20]).mean())
-        if dark:
-            out = np.min(mean_diffs) * 2
-        if light:
-            out = np.max(mean_diffs) * 1.5
-        return out
-
-    def calc_recomend_thresholds(self):
-        """Calculate / check (name maintained for compatibility reasons)
-        recomended light and dark thresholds for the sensor
-        from the auto and manual measurments and calculations.
-        """
-        manual_calib_run = self.manual_dark is not None and self.manual_light is not None
-        auto_calib_run = self.auto_dark is not None and self.auto_light is not None
-        if not auto_calib_run:
-            log.info("No measurments detected for automatic calibration.")
-        if not manual_calib_run:
-            log.info("No measurments detected for manual calibration.")
-        if not auto_calib_run and not manual_calib_run:
-            log.error("Please run .measure_white and .measure_black to recalculate thresholds.")
-            return -1
-        # Check if manual and auto recomendations are similar
-        if auto_calib_run and manual_calib_run:
-            assert np.allclose(
-                self.auto_dark, self.manual_dark, atol=75
-            ), "Values of manual and auto calibration are too different."
-            assert np.allclose(
-                self.auto_light, self.manual_light, atol=75
-            ), "Values of manual and auto calibration are too different."
-
-        # Either use the auto calib after verifying they are close to the manual ones
-        # or use the manual values if they are the only ones. Default to the auto values
-        self.recomend_dark = self.auto_dark or self.manual_dark
-        self.recomend_light = self.auto_light or self.manual_light
-
-<<<<<<< HEAD
-        if self.auto_dark > self.self.auto_light:
-=======
-        if self.auto_dark > self.auto_light:
->>>>>>> 069d85c1
-            log.error("Something looks wrong with the thresholds!"),
-            log.error("Dark threshold must be lower than light threshold")
-            log.error(f"Dark = {self.auto_dark}, Light = {self.auto_light}")
-            return -1
-        else:
-            log.info("Recommended thresholds:")
-            log.info(f"Light ={self.recomend_light}, Dark = {self.recomend_dark}.")
-<<<<<<< HEAD
-            print("Recommended thresholds not set yet. Please callset_recommendations()")
-=======
-            log.warning("Recommended thresholds not set yet. Please call set_recommendations()")
->>>>>>> 069d85c1
-            return self.recomend_dark, self.recomend_light
-
-    def set_thresholds(self, dark=None, light=None) -> None:
-        """Set light, dark, or both thresholds for the device"""
-        if dark is None:
-            dark = self.recomend_dark
-        if light is None:
-            light = self.recomend_light
-
-        # Device wants light threshold before dark
-        if dark != self.dark_threshold:
-            log.info(f"Setting dark threshold to {dark}")
-        if light != self.light_threshold:
-            log.info(f"Setting light threshold to {light}")
-        if dark == -150 and light == 150:
-            log.info(f"Resetting to default values: light={light} - dark={dark}")
-        self.dark_threshold = dark
-        self.light_threshold = light
-
-    def set_recommendations(self):
-        log.info("Sending thresholds to device...")
-        self.set_thresholds(dark=self.recomend_dark, light=self.recomend_light)
-
-    def __repr__(self) -> str:
-        return f"""
-            Bpod Frame2TTL device version 2.0
-            Serial port:        {self.serial_port}
-            Connected:          {self.connected}
-            Streaming:          {self.streaming}
-            Dark Threshold:     {self.dark_threshold}
-            Light Threshold:    {self.light_threshold}"""
-
-<<<<<<< HEAD
-    def __del__(self):
-        self.close()
-=======
-    def reset_thresholds(self):
-        self.dark_threshold = -150
-        self.light_threshold = 150
->>>>>>> 069d85c1
-
-
-def get_and_set_thresholds():
-    params = iblrig.params.load_params_file()
-
-    for k in params:
-        if "F2TTL" in k and params[k] is None:
-            log.error(f"Missing parameter {k}, please calibrate the device.")
-            raise (KeyError)
-
-    dev = Frame2TTL(params["COM_F2TTL"])
-    dev.set_thresholds(dark=params["F2TTL_DARK_THRESH"], light=params["F2TTL_LIGHT_THRESH"])
-    log.info("Frame2TTL: Thresholds set.")
-    return 0
-
-
-if __name__ == "__main__":
-<<<<<<< HEAD
-    com_port = "COM4"
-    f = Frame2TTL(com_port)
-=======
-    com_port_v1 = "COM3"  # v1
-    com_port_v2 = "COM4"  # v2
-    f1 = Frame2TTL(com_port_v1)
-    f2 = Frame2TTL(com_port_v2)
-    ferr = Frame2TTL("COM1")
->>>>>>> 069d85c1
-    # print(f.read_value())
-    # print(f.measure_photons())
-    # f.set_thresholds()
-    # f.set_thresholds(light=41, dark=81)
-    # f.set_thresholds(light=41)
-    # f.set_thresholds(dark=81)
-    # f.suggest_thresholds()
-<<<<<<< HEAD
-    # print(".")
-
-=======
-    print(".")
-
->>>>>>> 069d85c1
+#!/usr/bin/env python
+# @File: iblrig/frame2TTL.py
+# @Author: Niccolo' Bonacchi (@nbonacchi)
+# @Date: Friday, November 5th 2021, 12:47:34 pm
+# @Creation_Date: 2018-06-08 11:04:05
+import logging
+import struct
+import time
+
+import numpy as np
+import serial
+
+import iblrig.params
+
+log = logging.getLogger("iblrig")
+
+
+def Frame2TTL(serial_port: str, version: int = 2) -> object:
+    """Determine whether to use v1 or v2 by trying to connect to v2 and find the hw_version
+
+    Args:
+        serial_port (str): Serial port where the device is connected
+
+    Returns:
+        object: Instance of the v1/v2 class
+    """
+    f2ttl = None
+    if version == 2:
+        try:
+            f2ttl = Frame2TTLv2(serial_port)
+            assert f2ttl.hw_version == 2, "Not a v2 device, continuing with v1"
+            return f2ttl
+        except BaseException as e:
+            log.warning(f"Cannot connect assuming F2TTLv2 device, continuing with v1: {e}")
+    elif version == 1:
+        try:
+            f2ttl = Frame2TTLv1(serial_port)
+            assert f2ttl.handshake() == 218, "Not a v1 device, abort."
+            return f2ttl
+        except BaseException as e:
+            log.error(f"Couldn't connect to F2TTLv1: {str(e)}")
+    elif version == 0:
+        return None
+
+    return Frame2TTL(serial_port, version=version-1)
+
+
+class Frame2TTLv1(object):
+    def __init__(self, serial_port):
+        assert serial_port is not None
+        self.hw_version = 1
+        self.serial_port = serial_port
+        self.connected = False
+        self.ser = self.connect(serial_port)
+        self.light_threshold = 40
+        self.dark_threshold = 80
+        self.streaming = False
+        self.measured_black = None
+        self.measured_white = None
+        self.recomend_dark = None
+        self.recomend_light = None
+
+    def connect(self, serial_port) -> serial.Serial:
+        """Create connection to serial_port"""
+        ser = serial.Serial(port=serial_port, baudrate=115200, timeout=1.0, write_timeout=1.0)
+        self.connected = ser.isOpen()
+        return ser
+
+    def handshake(self):
+        # Handshake
+        # ser.write(struct.pack("c", b"C"))
+        self.ser.write(b"C")
+        # 1 byte response expected (unsigned)
+        handshakeByte = int.from_bytes(self.ser.read(1), byteorder="little", signed=False)
+        if handshakeByte != 218:
+            raise serial.SerialException("Handshake with F2TTL device failed")
+        return handshakeByte
+
+    def close(self) -> None:
+        """Close connection to serial port"""
+        if self.connected:
+            self.ser.close()
+            self.connected = self.ser.isOpen()
+
+    def start_stream(self) -> None:
+        """Enable streaming to USB (stream rate 100Hz)
+        response = int.from_bytes(self.ser.read(4), byteorder='little')"""
+        self.ser.write(struct.pack("cB", b"S", 1))
+        self.streaming = True
+
+    def stop_stream(self) -> None:
+        """Disable streaming to USB"""
+        self.ser.write(struct.pack("cB", b"S", 0))
+        self.streaming = False
+
+    def read_value(self) -> int:
+        """Read one value from sensor (current)"""
+        self.ser.write(b"V")
+        response = self.ser.read(4)
+        # print(np.frombuffer(response, dtype=np.uint32))
+        response = int.from_bytes(response, byteorder="little")
+        return response
+
+    def measure_photons(self, num_samples: int = 250) -> dict:
+        """Measure <num_samples> values from the sensor and return basic stats.
+        Mean, Std, SEM, Nsamples
+        """
+        import time
+
+        sample_sum = []
+        for i in range(num_samples):
+            sample_sum.append(self.read_value())
+            time.sleep(0.001)
+
+        out = {
+            "mean_value": float(np.array(sample_sum).mean()),
+            "max_value": float(np.array(sample_sum).max()),
+            "min_value": float(np.array(sample_sum).min()),
+            "std_value": float(np.array(sample_sum).std()),
+            "sem_value": float(np.array(sample_sum).std() / np.sqrt(num_samples)),
+            "nsamples": float(num_samples),
+        }
+        return out
+
+    def set_thresholds(self, dark=None, light=None) -> None:
+        """Set light, dark, or both thresholds for the device"""
+        if dark is None:
+            dark = self.dark_threshold
+        if light is None:
+            light = self.light_threshold
+
+        self.ser.write(b"C")
+        response = self.ser.read(1)
+        if response[0] != 218:
+            raise (ConnectionError)
+
+        # Device wants light threshold before dark
+        self.ser.write(struct.pack("<BHH", ord("T"), int(light), int(dark)))
+        if light != self.light_threshold:
+            log.info(f"Light threshold set to {light}")
+        if dark != self.dark_threshold:
+            log.info(f"Dark threshold set to {dark}")
+        if light == 40 and dark == 80:
+            log.info(f"Resetted to default values: light={light} - dark={dark}")
+        self.dark_threshold = dark
+        self.light_threshold = light
+
+    def measure_white(self):
+        log.info("Measuring white...")
+        self.measured_white = self.measure_photons(1000)
+        return self.measured_white
+
+    def measure_black(self):
+        log.info("Measuring black...")
+        self.measured_black = self.measure_photons(1000)
+        return self.measured_black
+
+    def calc_recomend_thresholds(self):
+        if (self.measured_black is None) or (self.measured_white is None):
+            log.error("No mesures exist")
+            return -1
+        self.recomend_light = self.measured_white.get("max_value")
+        if self.measured_black["min_value"] - self.recomend_light > 40:
+            self.recomend_dark = self.recomend_light + 40
+        else:
+            self.recomend_dark = round(
+                self.recomend_light
+                + ((self.measured_black["min_value"] - self.recomend_light) / 3)
+            )
+        if self.recomend_dark - self.recomend_light < 5:
+            log.error("Cannot recommend thresholds:"),
+            log.error("Black and White measurements may be too close for accurate frame detection")
+            log.error(f"Light = {self.recomend_light}, Dark = {self.recomend_dark}")
+            return -1
+        else:
+            log.info("Recommended thresholds:")
+            log.info(f"Light ={self.recomend_light}, Dark = {self.recomend_dark}.")
+            print("Done")
+            return self.recomend_dark, self.recomend_light
+
+    def set_recommendations(self):
+        log.info("Sending thresholds to device...")
+        self.set_thresholds(dark=self.recomend_dark, light=self.recomend_light)
+
+    def suggest_thresholds(self) -> None:
+        input("Set pixels under Frame2TTL to white (rgb 255,255,255) and press enter >")
+        print(" ")
+        print("Measuring white...")
+        white_data = self.measure_photons(10000)
+
+        input("Set pixels under Frame2TTL to black (rgb 0,0,0) and press enter >")
+        print(" ")
+        print("Measuring black...")
+        dark_data = self.measure_photons(10000)
+        print(" ")
+        light_max = white_data.get("max_value")
+        dark_min = dark_data.get("min_value")
+        print(f"Max sensor reading for white (lower is brighter) = {light_max}.")
+        print(f"Min sensor reading for black = {dark_min}.")
+        recomend_light = light_max
+        if dark_min - recomend_light > 40:
+            recomend_dark = recomend_light + 40
+        else:
+            recomend_dark = round(recomend_light + ((dark_min - recomend_light) / 3))
+        if recomend_dark - recomend_light < 5:
+            print(
+                "Error: Cannot recommend thresholds:",
+                "light and dark measurements may be too close for accurate frame detection",
+            )
+        else:
+            log.info(f"Recommended thresholds: Light = {recomend_light}, Dark = {recomend_dark}.")
+            log.info("Sending thresholds to device...")
+            self.recomend_dark = recomend_dark
+            self.recomend_light = recomend_light
+            self.set_thresholds(light=recomend_light, dark=recomend_dark)
+            print("Done")
+
+
+class Frame2TTLv2(object):
+    def __init__(self, serial_port) -> None:
+        self.connected = False
+        assert serial_port is not None
+        self.serial_port = serial_port
+        self.hw_version = None
+        self.ser = self.connect()
+        self.streaming = False
+
+        self._dark_threshold = -150
+        self._light_threshold = 150
+        self.recomend_black = None
+        self.recomend_white = None
+        self.auto_dark = None  # Result of the auto threshold procedure from device
+        self.auto_light = None  # Result of the auto threshold procedure from device
+        self.manual_dark = None  # Reimplementation of threshold procedure locally
+        self.manual_light = None  # Reimplementation of threshold procedure locally
+
+    @property
+    def light_threshold(self) -> int:
+        return self._light_threshold
+
+    @light_threshold.setter
+    def light_threshold(self, value: int) -> None:
+        """Set the light threshold
+        Command: 5 bytes | [b"T" (uint8), (light_threshold (int16), dark_threshold (int16))]
+        Response: None
+        """
+        self.ser.write(b"T" + int.to_bytes(value, 2, byteorder="little", signed=True) + int.to_bytes(self._dark_threshold, 2, byteorder="little", signed=True))
+        self._light_threshold = value
+
+    @property
+    def dark_threshold(self) -> int:
+        return self._dark_threshold
+
+    @dark_threshold.setter
+    def dark_threshold(self, value: int) -> None:
+        """Set the dark threshold
+        Command: 5 bytes | [b"T" (uint8), (light_threshold (int16), dark_threshold (int16))]
+        Response: None
+        """
+        self.ser.write(b"T" + int.to_bytes(self._light_threshold, 2, byteorder="little", signed=True) + int.to_bytes(value, 2, byteorder="little", signed=True))
+        self._dark_threshold = value
+
+    def connect(self) -> serial.Serial:
+        """Create connection to serial_port
+        Perform a handshake and confirm it's a version 2 device
+        """
+        ser = serial.Serial(port=self.serial_port, baudrate=115200, timeout=3.0, write_timeout=1.0)
+        self.connected = ser.isOpen()
+        if not self.connected:
+            log.warning(f"Could not open {self.serial_port}.")
+            return
+        # Handshake
+        # ser.write(struct.pack("c", b"C"))
+        ser.write(b"C")
+        # 1 byte response expected (unsigned)
+        handshakeByte = int.from_bytes(ser.read(1), byteorder="little", signed=False)
+        if handshakeByte != 218:
+            raise serial.SerialException("Handshake with F2TTL device failed")
+        # HW version
+        # ser.write(struct.pack("c", b"#"))
+        ser.write(b"#")
+        # 1 byte response expected (unsigned)
+        self.hw_version = int.from_bytes(ser.read(1), byteorder="little", signed=False)
+        if self.hw_version != 2:
+            self.ser.close()
+            raise serial.SerialException("Error: Frame2TTLv2 requires hardware version 2.")
+        return ser
+
+    def close(self) -> None:
+        """Close connection to serial port"""
+        if self.connected:
+            self.ser.close()
+            self.connected = self.ser.isOpen()
+
+    def start_stream(self) -> None:
+        """Enable streaming to USB (stream rate 100Hz? sensor samples at 20kHz)
+        minicom --device /dev/ttyACM0 --baud 115200
+        response = int.from_bytes(self.ser.read(4), byteorder='little')"""
+        # char "S" plus 1 byte [0, 1] (uint8)
+        # self.ser.write(struct.pack("cB", b"S", 1))
+        self.ser.write(b"S" + int.to_bytes(1, 1, byteorder="little", signed=False))
+        self.streaming = True
+
+    def stop_stream(self) -> None:
+        """Disable streaming to USB"""
+        # char "S" plus 1 byte [0, 1] (uint8)
+        # self.ser.write(struct.pack("cB", b"S", 0))
+        self.ser.write(b"S" + int.to_bytes(1, 0, byteorder="little", signed=False))
+        self.streaming = False
+
+    def read_sensor(self, nsamples: int = 1) -> int:
+        """Reads N contiguous samples from the sensor (raw data)
+        Command: 5 bytes | [b"V" (uint8), nSamples (uint32)]
+        Response: 2 bytes * nsamples | [sensorValue (uint16) * nsamples]
+        """
+        # self.ser.write(struct.pack("cB", b"V", nsamples))
+        self.ser.write(b"V" + int.to_bytes(nsamples, 4, byteorder="little", signed=False))
+        dt = np.dtype(np.uint16)
+        dt = dt.newbyteorder("<")
+        values = np.frombuffer(self.ser.read(nsamples * 2), dtype=dt)
+        if len(values) != nsamples:
+            log.error(f"Failed to read {nsamples} samples from device")
+        return values
+
+    def read_value(self) -> int:
+        """Read one value from sensor (current)"""
+        return self.read_sensor()
+
+    def measure_black(self, mode="auto"):
+        """Measure black levels and calculate light threshold.
+        Command: 1 bytes | b"L" (uint8)
+        Response: 2 bytes | value (int16)
+        """
+        log.info("Measuring BLACK variability to find LIGHT threshold...")
+        if mode == "auto":
+            # Run the firmware routine to find the light threshold
+            self.ser.write(b"L")
+            time.sleep(3)
+            threshold = int.from_bytes(self.ser.read(2), byteorder="little", signed=True)
+            self.auto_light = threshold
+            log.info(f"Auto LIGHT threshold value: {threshold}")
+        elif mode == "manual":
+            arr = self.read_sensor(20000)
+            if len(arr) != 20000:
+                log.warning(f"Manual LIGHT threshold value could not be determined.")
+                threshold = None
+            else:
+                threshold = self._calc_threshold(arr, light=True)
+            self.manual_light = threshold
+            log.info(f"Manual LIGHT threshold value: {threshold}")
+            return arr, threshold
+
+    def measure_white(self, mode="auto"):
+        """Measure white levels and calculate dark threshold.
+        Command: 1 bytes | b"D" (uint8)
+        Response: 2 bytes | value (int16)
+        """
+        log.info("Measuring WHITE variability to find DARK threshold...")
+        if mode == "auto":
+            # Run the firmware routine to find the dark threshold
+            self.ser.write(b"D")
+            time.sleep(3)
+            threshold = int.from_bytes(self.ser.read(2), byteorder="little", signed=True)
+            self.auto_dark = threshold
+            log.info(f"Auto DARK threshold value: {threshold}")
+        elif mode == "manual":
+            arr = self.read_sensor(20000)
+            if len(arr) != 20000:
+                log.warning(f"Manual DARK threshold value could not be determined.")
+                threshold = None
+            else:
+                threshold = self._calc_threshold(arr, dark=True)
+            self.manual_dark = threshold
+            log.info(f"Manual DARK threshold value: {threshold}")
+            return arr, threshold
+
+    def _calc_threshold(self, arr, dark=False, light=False):
+        """Calc the light/dark threshold using hardware values
+        Of 20000 samples calculate the means of the changes in value of each
+        sliding window of 20 samples from the beginning to the end of the array.
+        - If the array is from a black sync square this will set the light threshold
+        by multiplying the max mean diff value by 1.5
+        - If the array is from a white sync square this will set the dark threshold
+        by multiplying the min mean diff value by 2
+        """
+        mean_diffs = []
+        for i, _ in enumerate(arr):
+            if i + 20 <= len(arr):
+                mean_diffs.append(np.diff(arr[i : i + 20]).mean())
+        if dark:
+            out = np.min(mean_diffs) * 2
+        if light:
+            out = np.max(mean_diffs) * 1.5
+        return out
+
+    def calc_recomend_thresholds(self):
+        """Calculate / check (name maintained for compatibility reasons)
+        recomended light and dark thresholds for the sensor
+        from the auto and manual measurments and calculations.
+        """
+        manual_calib_run = self.manual_dark is not None and self.manual_light is not None
+        auto_calib_run = self.auto_dark is not None and self.auto_light is not None
+        if not auto_calib_run:
+            log.info("No measurments detected for automatic calibration.")
+        if not manual_calib_run:
+            log.info("No measurments detected for manual calibration.")
+        if not auto_calib_run and not manual_calib_run:
+            log.error("Please run .measure_white and .measure_black to recalculate thresholds.")
+            return -1
+        # Check if manual and auto recomendations are similar
+        if auto_calib_run and manual_calib_run:
+            assert np.allclose(
+                self.auto_dark, self.manual_dark, atol=75
+            ), "Values of manual and auto calibration are too different."
+            assert np.allclose(
+                self.auto_light, self.manual_light, atol=75
+            ), "Values of manual and auto calibration are too different."
+
+        # Either use the auto calib after verifying they are close to the manual ones
+        # or use the manual values if they are the only ones. Default to the auto values
+        self.recomend_dark = self.auto_dark or self.manual_dark
+        self.recomend_light = self.auto_light or self.manual_light
+
+        if self.auto_dark > self.auto_light:
+            log.error("Something looks wrong with the thresholds!"),
+            log.error("Dark threshold must be lower than light threshold")
+            log.error(f"Dark = {self.auto_dark}, Light = {self.auto_light}")
+            return -1
+        else:
+            log.info("Recommended thresholds:")
+            log.info(f"Light ={self.recomend_light}, Dark = {self.recomend_dark}.")
+            log.warning("Recommended thresholds not set yet. Please call set_recommendations()")
+            return self.recomend_dark, self.recomend_light
+
+    def set_thresholds(self, dark=None, light=None) -> None:
+        """Set light, dark, or both thresholds for the device"""
+        if dark is None:
+            dark = self.recomend_dark
+        if light is None:
+            light = self.recomend_light
+
+        # Device wants light threshold before dark
+        if dark != self.dark_threshold:
+            log.info(f"Setting dark threshold to {dark}")
+        if light != self.light_threshold:
+            log.info(f"Setting light threshold to {light}")
+        if dark == -150 and light == 150:
+            log.info(f"Resetting to default values: light={light} - dark={dark}")
+        self.dark_threshold = dark
+        self.light_threshold = light
+
+    def set_recommendations(self):
+        log.info("Sending thresholds to device...")
+        self.set_thresholds(dark=self.recomend_dark, light=self.recomend_light)
+
+    def __repr__(self) -> str:
+        return f"""
+            Bpod Frame2TTL device version 2.0
+            Serial port:        {self.serial_port}
+            Connected:          {self.connected}
+            Streaming:          {self.streaming}
+            Dark Threshold:     {self.dark_threshold}
+            Light Threshold:    {self.light_threshold}"""
+
+    def reset_thresholds(self):
+        self.dark_threshold = -150
+        self.light_threshold = 150
+
+
+def get_and_set_thresholds():
+    params = iblrig.params.load_params_file()
+
+    for k in params:
+        if "F2TTL" in k and params[k] is None:
+            log.error(f"Missing parameter {k}, please calibrate the device.")
+            raise (KeyError)
+
+    dev = Frame2TTL(params["COM_F2TTL"])
+    dev.set_thresholds(dark=params["F2TTL_DARK_THRESH"], light=params["F2TTL_LIGHT_THRESH"])
+    log.info("Frame2TTL: Thresholds set.")
+    return 0
+
+
+if __name__ == "__main__":
+    com_port_v1 = "COM3"  # v1
+    com_port_v2 = "COM4"  # v2
+    f1 = Frame2TTL(com_port_v1)
+    f2 = Frame2TTL(com_port_v2)
+    ferr = Frame2TTL("COM1")
+    # print(f.read_value())
+    # print(f.measure_photons())
+    # f.set_thresholds()
+    # f.set_thresholds(light=41, dark=81)
+    # f.set_thresholds(light=41)
+    # f.set_thresholds(dark=81)
+    # f.suggest_thresholds()
+    print(".")