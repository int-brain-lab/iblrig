[build-system]
requires      = [ "setuptools>=64", "wheel" ]
build-backend = "setuptools.build_meta"

[project]
name = "iblrig"
description = "The International Brain Laboratory's decision making task"
dynamic = [ "readme", "version" ]
keywords = [ "IBL", "neuro-science" ]
requires-python = "~=3.10"
license = { file = "LICENSE" }
dependencies = [
    "ONE-api",
    "PyYAML",
    "colorlog",
    "graphviz",
    "iblbpod@git+https://github.com/int-brain-lab/iblbpod.git",
    "ibllib@git+https://github.com/int-brain-lab/ibllib.git",
    "iblpybpod@git+https://github.com/int-brain-lab/iblpybpod.git@no-gui",
    "iblscripts@git+https://github.com/int-brain-lab/iblscripts.git",
    "iblutil >= 1.7.3",
    "ipython",
    "numpy",
    "packaging",
    "pandas",
    "project_extraction@git+https://github.com/int-brain-lab/project_extraction.git",
    "pydantic",
    "python-osc",
    "pywin32; sys_platform == 'win32'",
    "scipy",
    "serial_singleton@git+https://github.com/int-brain-lab/serial_singleton.git",
    "sounddevice",
]

[project.optional-dependencies]
DEV = [
    "coverage[toml]",
    "flake8",
    "mypy",
    "myst-parser",
    "pre-commit",
    "pylint",
    "pytest",
    "pytest-cov",
    "sphinx",
    "sphinx-autobuild",
    "sphinx_lesson",
    "sphinx_rtd_theme",
    "types-PyYAML",
    "types-requests",
]

[project.scripts]
<<<<<<< HEAD
viewsession           = "iblrig.commands:viewsession"
transfer_data         = "iblrig.commands:transfer_data_cli"
transfer_video_data   = "iblrig.commands:transfer_video_data_cli"
transfer_ephys_data   = "iblrig.commands:transfer_ephys_data_cli"
flush                 = "iblrig.commands:flush"
remove-old-sessions   = "iblrig.commands:remove_local_sessions"
iblrig                = "iblrig.gui.wizard:main"
upgrade_iblrig        = "iblrig.version_management:upgrade"
install_spinnaker     = "iblrig.video:install_spinnaker"
install_pyspin        = "iblrig.video:install_pyspin"
start_video_session   = "iblrig.video:prepare_video_session_cmd"
convert_uis           = "iblrig.gui.tools:convert_uis"
=======
viewsession         = "iblrig.commands:viewsession"
transfer_data       = "iblrig.commands:transfer_data_cli"
transfer_video_data = "iblrig.commands:transfer_video_data_cli"
transfer_ephys_data = "iblrig.commands:transfer_ephys_data_cli"
flush               = "iblrig.commands:flush"
remove-old-sessions = "iblrig.commands:remove_local_sessions"
iblrig              = "iblrig.gui.wizard:main"
upgrade_iblrig      = "iblrig.upgrade_iblrig:upgrade"
install_spinnaker   = "iblrig.video:install_spinnaker"
install_pyspin      = "iblrig.video:install_pyspin"
start_video_session = "iblrig.video:prepare_video_session_cmd"
convert_uis         = "iblrig.gui.tools:convert_uis"
>>>>>>> 16a1868a

[tool.setuptools.dynamic]
readme  = { file = "README.md", content-type = "text/markdown" }
version = { attr = "iblrig.__version__" }

[tool.setuptools.packages]
find = {}

[tool.mypy]
files                  = [ "iblrig/**/*.py", "iblrig_tasks/**/*.py" ]
ignore_missing_imports = true

[tool.pytest.ini_options]
addopts    = "-ra --cov-report xml --cov=iblrig --cov=iblrig_tasks --tb=native"
minversion = "6.0"
testpaths  = [ "iblrig/test", "iblrig/test/tasks" ]

[tool.ruff]
ignore = [
    "PLR0912", # Too many branches
    "PLR0915", # Too many statements
    "PLR2004", # Magic value used in comparison, consider replacing with a constant variable
]
exclude = [
    ".mypy_cache",
    "dist",
    "docs",
    "iblrig/gui/*_rc.py",
    "iblrig/gui/ui_*.py",
    "venv",
]
indent-width = 4
line-length = 130
target-version = "py310"

[tool.ruff.lint]
select = [
    "B",   # flake8-bugbear
    "E",   # pycodestyle
    "F",   # Pyflakes
    "I",   # isort
    "N",   # pep8-naming
    "PL",  # pylint
    "SIM", # flake8-simplify
    "UP",  # pyupgrade
]

[tool.ruff.format]
quote-style = "single"

[tool.ruff.lint.pydocstyle]
convention = "numpy"

[tool.ruff.lint.isort]
known-first-party = [ "ibl*", "one*", "pybpod*" ]<|MERGE_RESOLUTION|>--- conflicted
+++ resolved
@@ -51,20 +51,6 @@
 ]
 
 [project.scripts]
-<<<<<<< HEAD
-viewsession           = "iblrig.commands:viewsession"
-transfer_data         = "iblrig.commands:transfer_data_cli"
-transfer_video_data   = "iblrig.commands:transfer_video_data_cli"
-transfer_ephys_data   = "iblrig.commands:transfer_ephys_data_cli"
-flush                 = "iblrig.commands:flush"
-remove-old-sessions   = "iblrig.commands:remove_local_sessions"
-iblrig                = "iblrig.gui.wizard:main"
-upgrade_iblrig        = "iblrig.version_management:upgrade"
-install_spinnaker     = "iblrig.video:install_spinnaker"
-install_pyspin        = "iblrig.video:install_pyspin"
-start_video_session   = "iblrig.video:prepare_video_session_cmd"
-convert_uis           = "iblrig.gui.tools:convert_uis"
-=======
 viewsession         = "iblrig.commands:viewsession"
 transfer_data       = "iblrig.commands:transfer_data_cli"
 transfer_video_data = "iblrig.commands:transfer_video_data_cli"
@@ -77,7 +63,6 @@
 install_pyspin      = "iblrig.video:install_pyspin"
 start_video_session = "iblrig.video:prepare_video_session_cmd"
 convert_uis         = "iblrig.gui.tools:convert_uis"
->>>>>>> 16a1868a
 
 [tool.setuptools.dynamic]
 readme  = { file = "README.md", content-type = "text/markdown" }
