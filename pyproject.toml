--- conflicted
+++ resolved
@@ -50,23 +50,9 @@
 ]
 
 [project.scripts]
-<<<<<<< HEAD
-viewsession         = "iblrig.commands:viewsession"
-transfer_data       = "iblrig.commands:transfer_data_cli"
-transfer_other_data = "iblrig.commands:transfer_other_data_cli"
-transfer_video_data = "iblrig.commands:transfer_video_data_cli"
-transfer_ephys_data = "iblrig.commands:transfer_ephys_data_cli"
-flush               = "iblrig.commands:flush"
-remove-old-sessions = "iblrig.commands:remove_local_sessions"
-iblrig              = "iblrig.gui.wizard:main"
-upgrade_iblrig      = "iblrig.version_management:upgrade"
-install_spinnaker   = "iblrig.camera:install_spinnaker_sdk"
-prepare_video_session = "iblrig.devices.camera_recordings.videopc.prepare_video_session:main"
-prepare_video_session_mesoscope = "iblrig.devices.camera_recordings.videopc.prepare_video_session_mescoscope:main"
-prepare_video_session_single_mesoscope = "iblrig.devices.camera_recordings.videopc.prepare_video_session_single_mesoscope:main"
-=======
 viewsession           = "iblrig.commands:viewsession"
 transfer_data         = "iblrig.commands:transfer_data_cli"
+transfer_other_data   = "iblrig.commands:transfer_other_data_cli"
 transfer_video_data   = "iblrig.commands:transfer_video_data_cli"
 transfer_ephys_data   = "iblrig.commands:transfer_ephys_data_cli"
 flush                 = "iblrig.commands:flush"
@@ -76,7 +62,9 @@
 install_spinnaker     = "iblrig.video:install_spinnaker"
 install_pyspin        = "iblrig.video:install_pyspin"
 start_video_session   = "iblrig.video:prepare_video_session_cmd"
->>>>>>> 306fe0a5
+prepare_video_session = "iblrig.devices.camera_recordings.videopc.prepare_video_session:main"
+prepare_video_session_mesoscope = "iblrig.devices.camera_recordings.videopc.prepare_video_session_mescoscope:main"
+prepare_video_session_single_mesoscope = "iblrig.devices.camera_recordings.videopc.prepare_video_session_single_mesoscope:main"
 
 [tool.setuptools.dynamic]
 readme  = { file = "README.md", content-type = "text/markdown" }
