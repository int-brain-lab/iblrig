[build-system]
requires      = ["pdm-backend"]
build-backend = "pdm.backend"

[project]
name = "iblrig"
description = "The International Brain Laboratory's decision making task"
dynamic = [ "version" ]
keywords = [ "IBL", "neuro-science" ]
requires-python = "==3.10.*"
license = { file = "LICENSE" }
readme = "README.md"
dependencies = [
    # WARNING: DEPENDENCIES ARE MANAGED THROUGH PDM.
    # Please refer to https://pdm-project.org/en/latest/usage/dependency/ for details.
    #
    # These packages are currently PINNED!
    "PyQt5==5.15.10",
    "PyQt5-Qt5==5.15.2",
    "PyQtWebEngine==5.15.6",
    "PyQtWebEngine-Qt5==5.15.2",
    #
    # IBL packages
    "ibllib>=2.38.0",
    "iblpybpod @ git+https://github.com/int-brain-lab/iblpybpod.git@no-gui",
<<<<<<< HEAD
    "iblscripts @ git+https://github.com/int-brain-lab/iblscripts.git",
    "iblutil>=1.12.1",
    "ipython>=8.26.0",
=======
    "iblutil>=1.12.1",
    "ONE-api>=2.9rc0",
    "tycmd-wrapper>=0.2.1",
    #
    # Everything else
    "annotated-types>=0.7.0",
    "graphviz>=0.20.3",
    "matplotlib>=3.9.2",
>>>>>>> 06772c41
    "numpy>=1.26.4",
    "packaging>=24.1",
    "pandas>=2.2.2",
    "pydantic>=2.8.2",
    "pyqtgraph>=0.13.7",
    "python-osc>=1.8.3",
    "pyusb>=1.2.1",
    "PyYAML>=6.0.2",
    "scipy>=1.14.0",
    "sounddevice>=0.5.0",
]
[project.optional-dependencies]
project-extraction = [
    "project-extraction @ git+https://github.com/int-brain-lab/project_extraction.git",
]

[project.scripts]
view_session        = "iblrig.commands:view_session"
transfer_data       = "iblrig.commands:transfer_data_cli"
transfer_video_data = "iblrig.commands:transfer_video_data_cli"
transfer_ephys_data = "iblrig.commands:transfer_ephys_data_cli"
flush               = "iblrig.commands:flush"
remove-old-sessions = "iblrig.commands:remove_local_sessions"
iblrig              = "iblrig.gui.wizard:main"
upgrade_iblrig      = "iblrig.upgrade_iblrig:upgrade"
install_spinnaker   = "iblrig.video:install_spinnaker"
install_pyspin      = "iblrig.video:install_pyspin"
start_video_session = "iblrig.video:prepare_video_session_cmd"
start_ephys_session = "iblrig.ephys:prepare_ephys_session_cmd"
convert_uis         = "iblrig.gui.tools:convert_uis"
validate_iblrig     = "iblrig.hardware_validation:run_all_validators_cli"
validate_video      = "iblrig.video:validate_video_cmd"

[tool.pdm.version]
source = "file"
path = 'iblrig/__init__.py'

[tool.pdm.build]
source-includes = [ "docs", "iblrig/test" ]
excludes = [ "docs/build" ]

[tool.pdm.dev-dependencies]
dev = [
    "iblrig[doc,test,typing]",
    "deadcode>=2.4.1",
]
test = [
    "pytest>=8.3.2",
    "pytest-cov>=5.0.0",
    "ruff>=0.6.0",
]
doc = [
    "sphinx>=7.4.7",
    "sphinx-autobuild>=2024.4.16",
    "sphinx-lesson>=0.8.18",
    "myst-parser>=4.0.0",
]
typing = [
    "mypy>=1.11.1",
    "PyQt5-stubs>=5.15.6.0",
    "types-PyYAML>=6.0.12.20240808",
    "types-requests>=2.32.0.20240712",
    "types-python-dateutil>=2.9.0.20240316",
]
ci = [
    "pytest-github-actions-annotate-failures>=0.2.0",
]

[tool.mypy]
files                  = [ "iblrig/[!test]**/*.py", "iblrig_tasks/**/*.py" ]
ignore_missing_imports = true

[tool.pytest.ini_options]
addopts    = "-ra --showlocals --cov=iblrig --cov=iblrig_tasks --cov-report=html --cov-report=xml --tb=short"
minversion = "6.0"
testpaths  = [ "iblrig/test" ]
python_files = [ "test_*.py" ]
filterwarnings = [ "ignore::DeprecationWarning:nptyping.*" ]

[tool.ruff]
exclude = [
    ".mypy_cache",
    "dist",
    "docs",
    "iblrig/gui/*_rc.py",
    "iblrig/gui/ui_*.py",
    "venv",
]
indent-width = 4
line-length = 130
target-version = "py310"

[tool.ruff.lint]
select = [
    "B",   # flake8-bugbear
    "E",   # pycodestyle Error
    "W",   # pycodestyle Warning
    "F",   # Pyflakes
    "I",   # isort
    "N",   # pep8-naming
    "PL",  # pylint
    "SIM", # flake8-simplify
    "UP",  # pyupgrade
    "D",   # pydocstyle
]
ignore = [
    # TODO: The following entries should be gradually removed / fixed:
    "PLR0912", # Too many branches
    "PLR0913", # Too many arguments
    "PLR0915", # Too many statements
    "PLR2004", # Magic value used in comparison, consider replacing with a constant variable
    "D100", # Missing docstring in public module
    "D101", # Missing docstring in public class
    "D102", # Missing docstring in public method
    "D103", # Missing docstring in public function
    "D104", # Missing docstring in public package
    "D105", # Missing docstring in magic method
    "D205", # 1 blank line required between summary line and description
    "D400", # First line should end with a period
    "D401", # First line of docstring should be in imperative mood
]

[tool.ruff.lint.per-file-ignores]
"iblrig/gui/**" = [
    "N802", # Invalid function name
    "N803", # Argument name should be lowercase
    "N815", # Mixed case variable in class scope
]
"iblrig/test/**" = [
    "D", # pydocstyle
]

[tool.ruff.format]
quote-style = "single"

[tool.ruff.lint.pydocstyle]
convention = "numpy"

[tool.ruff.lint.isort]
known-first-party = [ "ibl*", "one*", "pybpod*" ]

[tool.deadcode]
exclude = [ "docs", "venv", "iblrig/test" ]

[tool.coverage.run]
omit = [ "iblrig/test/**" ]<|MERGE_RESOLUTION|>--- conflicted
+++ resolved
@@ -23,11 +23,6 @@
     # IBL packages
     "ibllib>=2.38.0",
     "iblpybpod @ git+https://github.com/int-brain-lab/iblpybpod.git@no-gui",
-<<<<<<< HEAD
-    "iblscripts @ git+https://github.com/int-brain-lab/iblscripts.git",
-    "iblutil>=1.12.1",
-    "ipython>=8.26.0",
-=======
     "iblutil>=1.12.1",
     "ONE-api>=2.9rc0",
     "tycmd-wrapper>=0.2.1",
@@ -36,7 +31,6 @@
     "annotated-types>=0.7.0",
     "graphviz>=0.20.3",
     "matplotlib>=3.9.2",
->>>>>>> 06772c41
     "numpy>=1.26.4",
     "packaging>=24.1",
     "pandas>=2.2.2",
