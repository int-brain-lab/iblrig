#!/usr/bin/python3
#!/usr/bin/env python
# -*- coding: utf-8 -*-
# @Author: Niccolò Bonacchi
# @Date:   2018-06-08 11:04:05
"""
Usage:
    update.py
        Will fetch changes from origin. Nothing is updated yet!
        Calling update.py will display information on the available versions
    update.py -h | --help | ?
        Displays this docstring.
    update.py <version>
        Will checkout the <version> release and import task files to pybpod.
    update.py <branch>
        Will checkout the latest commit of <branch> and import task files to
        pybpod.
    update.py reinstall
        Will reinstall the rig to the latest revision on master.
    update.py ibllib
        Will reset ibllib to latest revision on master and install to iblenv.
    update.py update
        Will update itself to the latest revision on master.
    update.py update <branch>
        Will update itself to the latest revision on <branch>.
"""
import os
import subprocess
from pathlib import Path
import argparse

from setup_default_config import (copy_code_files_to_iblrig_params,
                                  update_pybpod_config)


def get_versions():
    vers = subprocess.check_output(["git", "ls-remote",
                                    "--tags", "origin"]).decode().split()
    vers = [x for x in vers[1::2] if '{' not in x]
    vers = [x.split('/')[-1] for x in vers]
    available = [x for x in vers if x >= '3.6.0']
    print("Available versions: {}".format(available))
    return vers


def get_branches():
    branches = subprocess.check_output(["git", "ls-remote",
                                        "--heads", "origin"]).decode().split()
    branches = [x.split('heads')[-1] for x in branches[1::2]]
    branches = [x[1:] for x in branches]
    print("Available branches: {}".format(branches))

    return branches


def get_current_branch():
    branch = subprocess.check_output(
        ['git', 'branch', '--points-at', 'HEAD']).decode().strip().strip('* ')
    print("Current branch: {}".format(branch))
    return branch


def get_current_version():
    tag = subprocess.check_output(["git", "tag",
                                   "--points-at", "HEAD"]).decode().strip()
    print("Current version: {}".format(tag))
    return tag


def pull(branch):
    subprocess.call(['git', 'pull', 'origin', branch])


def fetch():
    subprocess.call(['git', 'fetch', '--all'])


def iblrig_params_path():
    return str(Path(os.getcwd()).parent / 'iblrig_params')


def import_tasks():
    if VERSION > '3.3.0' or get_current_branch() == 'develop':
        update_pybpod_config(iblrig_params_path())
    copy_code_files_to_iblrig_params(iblrig_params_path(),
                                     exclude_filename=None)


def checkout_version(ver):
    print("\nChecking out {}".format(ver))
    subprocess.call(["git", "reset", "--hard"])
    subprocess.call(['git', 'checkout', 'tags/' + ver])
    pull(f'tags/{ver}')


def checkout_branch(branch):
    print("\nChecking out {}".format(branch))
    subprocess.call(['git', 'checkout', branch])
    subprocess.call(["git", "reset", "--hard"])
    pull(branch)


def checkout_single_file(file=None, branch='master'):
    subprocess.call("git checkout origin/{} -- {}".format(branch,
                                                          file).split())

    print("Checked out", file, "from branch", branch)


def update_remotes():
    subprocess.call(['git', 'remote', 'update'])


def update_env():
    print("\nUpdating iblenv")
    os.system("pip install -r requirements.txt -U")


def update_conda():
    print("\nUpdating conda")
    os.system("conda update -y -n base conda")


def update_pip():
<<<<<<< HEAD
    os.system("pip install --upgrade pip setuptools wheel")
=======
    print("\nUpdating pip et al.")
    os.system("pip install -U pip setuptools wheel")
>>>>>>> e0fce12a


def update_ibllib():
    new_install_location = IBLRIG_ROOT_PATH / 'src' / 'ibllib'
    old_install_location = IBLRIG_ROOT_PATH.parent / 'ibllib'

    if new_install_location.exists():
        os.chdir(new_install_location)
        subprocess.call(["git", "reset", "--hard"])
        subprocess.call(["git", "pull"])

    if old_install_location.exists():
        os.chdir(old_install_location)
        subprocess.call(["git", "reset", "--hard"])
        subprocess.call(["git", "pull"])

    os.chdir(IBLRIG_ROOT_PATH)


def branch_info():
    print("Current availiable branches:")
    print(subprocess.check_output(["git", "branch", "-avv"]).decode())


def info():
    update_remotes()
    # branch_info()
    ver = VERSION
    versions = ALL_VERSIONS
    if not ver:
        print("WARNING: You appear to be on an untagged commit.",
              "\n         Try updating to a specific version")
    else:
        idx = sorted(versions).index(ver) if ver in versions else 0
        if idx + 1 == len(versions):
            print("The version you have checked out is the latest version\n")
        else:
            print("Newest version |{}| type:\n\npython update.py {}\n".format(
                sorted(versions)[-1], sorted(versions)[-1]))


def ask_user_input(msg="Do you want to update?", responses=['y', 'n']):
    use_msg = msg + f' {responses}: '
    response = input(use_msg)
    if response not in responses:
        print(f"Acceptable answers: {responses}")
        return ask_user_input(msg=msg, responses=responses)

    return response


def update_to_latest():
    ver = VERSION
    versions = ALL_VERSIONS
    idx = sorted(versions).index(ver) if ver in versions else 0
    if idx + 1 == len(versions):
        return
    else:
        _update()


def _update(branch=None, version=None):
    resp = ask_user_input()
    if resp == 'y':
        if branch:
            checkout_branch(branch)
        elif version:
            checkout_version(version)
        elif branch is None and version is None:
            checkout_version(sorted(ALL_VERSIONS)[-1])
        update_pip()
        update_conda()
        update_env()
        import_tasks()
        update_ibllib()
    else:
        return


def main(args):
    nargs_passed = sum([True for x in args.__dict__.values() if x])

    if not any(args.__dict__.values()):
        update_to_latest()

    if nargs_passed == 2:
        if args.update and args.b:
            if args.b not in ALL_BRANCHES:
                print('Not found:', args.b)
                return
            checkout_single_file(file='update.py', branch=args.b)
        else:
            print(NotImplemented)
        return
    elif nargs_passed == 1:
        if args.b and args.b in ALL_BRANCHES:
            _update(branch=args.b)
        elif args.b and args.b not in ALL_BRANCHES:
            print('Branch', args.b, 'not found')

        if args.update:
            checkout_single_file(file='update.py', branch='master')

        if args.v and args.v in ALL_VERSIONS:
            _update(version=args.v)
        elif args.v and args.v not in ALL_VERSIONS:
            print('Version', args.v, 'not found')

        if args.reinstall:
            os.system("conda deactivate && python install.py")

        if args.ibllib:
            update_ibllib()

        if args.info:
            info()

        if args.import_tasks:
            import_tasks()

        if args.iblenv:
            update_env()

        if args.pip:
            update_pip()

        if args.conda:
            update_conda()

        return


if __name__ == '__main__':
    IBLRIG_ROOT_PATH = Path.cwd()
    fetch()
    ALL_BRANCHES = get_branches()
    ALL_VERSIONS = get_versions()
    BRANCH = get_current_branch()
    VERSION = get_current_version()
    parser = argparse.ArgumentParser(description='Install iblrig')
    parser.add_argument('-v', required=False, default=False,
                        help='Available versions: ' + str(ALL_VERSIONS))
    parser.add_argument('-b', required=False, default=False,
                        help='Available branches: ' + str(ALL_BRANCHES))
    parser.add_argument('--reinstall', required=False, default=False,
                        action='store_true', help='Reinstall iblrig')
    parser.add_argument('--ibllib', required=False, default=False,
                        action='store_true', help='Update ibllib only')
    parser.add_argument('--update', required=False, default=False,
                        action='store_true', help='Update self: update.py')
    parser.add_argument('--info', required=False, default=False,
                        action='store_true',
                        help='Disply information on branches and versions')
    parser.add_argument('--iblenv', required=False, default=False,
                        action='store_true', help='Update iblenv only')
    parser.add_argument('--import-tasks', required=False, default=False,
                        action='store_true', help='Reimport tasks only')
    parser.add_argument('--conda', required=False, default=False,
                        action='store_true', help='Update conda')
    parser.add_argument('--pip', required=False, default=False,
                        action='store_true',
                        help='Update pip setuptools and wheel')
    args = parser.parse_args()
    main(args)
    print('\n')
<|MERGE_RESOLUTION|>--- conflicted
+++ resolved
@@ -1,295 +1,290 @@
-#!/usr/bin/python3
-#!/usr/bin/env python
-# -*- coding: utf-8 -*-
-# @Author: Niccolò Bonacchi
-# @Date:   2018-06-08 11:04:05
-"""
-Usage:
-    update.py
-        Will fetch changes from origin. Nothing is updated yet!
-        Calling update.py will display information on the available versions
-    update.py -h | --help | ?
-        Displays this docstring.
-    update.py <version>
-        Will checkout the <version> release and import task files to pybpod.
-    update.py <branch>
-        Will checkout the latest commit of <branch> and import task files to
-        pybpod.
-    update.py reinstall
-        Will reinstall the rig to the latest revision on master.
-    update.py ibllib
-        Will reset ibllib to latest revision on master and install to iblenv.
-    update.py update
-        Will update itself to the latest revision on master.
-    update.py update <branch>
-        Will update itself to the latest revision on <branch>.
-"""
-import os
-import subprocess
-from pathlib import Path
-import argparse
-
-from setup_default_config import (copy_code_files_to_iblrig_params,
-                                  update_pybpod_config)
-
-
-def get_versions():
-    vers = subprocess.check_output(["git", "ls-remote",
-                                    "--tags", "origin"]).decode().split()
-    vers = [x for x in vers[1::2] if '{' not in x]
-    vers = [x.split('/')[-1] for x in vers]
-    available = [x for x in vers if x >= '3.6.0']
-    print("Available versions: {}".format(available))
-    return vers
-
-
-def get_branches():
-    branches = subprocess.check_output(["git", "ls-remote",
-                                        "--heads", "origin"]).decode().split()
-    branches = [x.split('heads')[-1] for x in branches[1::2]]
-    branches = [x[1:] for x in branches]
-    print("Available branches: {}".format(branches))
-
-    return branches
-
-
-def get_current_branch():
-    branch = subprocess.check_output(
-        ['git', 'branch', '--points-at', 'HEAD']).decode().strip().strip('* ')
-    print("Current branch: {}".format(branch))
-    return branch
-
-
-def get_current_version():
-    tag = subprocess.check_output(["git", "tag",
-                                   "--points-at", "HEAD"]).decode().strip()
-    print("Current version: {}".format(tag))
-    return tag
-
-
-def pull(branch):
-    subprocess.call(['git', 'pull', 'origin', branch])
-
-
-def fetch():
-    subprocess.call(['git', 'fetch', '--all'])
-
-
-def iblrig_params_path():
-    return str(Path(os.getcwd()).parent / 'iblrig_params')
-
-
-def import_tasks():
-    if VERSION > '3.3.0' or get_current_branch() == 'develop':
-        update_pybpod_config(iblrig_params_path())
-    copy_code_files_to_iblrig_params(iblrig_params_path(),
-                                     exclude_filename=None)
-
-
-def checkout_version(ver):
-    print("\nChecking out {}".format(ver))
-    subprocess.call(["git", "reset", "--hard"])
-    subprocess.call(['git', 'checkout', 'tags/' + ver])
-    pull(f'tags/{ver}')
-
-
-def checkout_branch(branch):
-    print("\nChecking out {}".format(branch))
-    subprocess.call(['git', 'checkout', branch])
-    subprocess.call(["git", "reset", "--hard"])
-    pull(branch)
-
-
-def checkout_single_file(file=None, branch='master'):
-    subprocess.call("git checkout origin/{} -- {}".format(branch,
-                                                          file).split())
-
-    print("Checked out", file, "from branch", branch)
-
-
-def update_remotes():
-    subprocess.call(['git', 'remote', 'update'])
-
-
-def update_env():
-    print("\nUpdating iblenv")
-    os.system("pip install -r requirements.txt -U")
-
-
-def update_conda():
-    print("\nUpdating conda")
-    os.system("conda update -y -n base conda")
-
-
-def update_pip():
-<<<<<<< HEAD
-    os.system("pip install --upgrade pip setuptools wheel")
-=======
-    print("\nUpdating pip et al.")
-    os.system("pip install -U pip setuptools wheel")
->>>>>>> e0fce12a
-
-
-def update_ibllib():
-    new_install_location = IBLRIG_ROOT_PATH / 'src' / 'ibllib'
-    old_install_location = IBLRIG_ROOT_PATH.parent / 'ibllib'
-
-    if new_install_location.exists():
-        os.chdir(new_install_location)
-        subprocess.call(["git", "reset", "--hard"])
-        subprocess.call(["git", "pull"])
-
-    if old_install_location.exists():
-        os.chdir(old_install_location)
-        subprocess.call(["git", "reset", "--hard"])
-        subprocess.call(["git", "pull"])
-
-    os.chdir(IBLRIG_ROOT_PATH)
-
-
-def branch_info():
-    print("Current availiable branches:")
-    print(subprocess.check_output(["git", "branch", "-avv"]).decode())
-
-
-def info():
-    update_remotes()
-    # branch_info()
-    ver = VERSION
-    versions = ALL_VERSIONS
-    if not ver:
-        print("WARNING: You appear to be on an untagged commit.",
-              "\n         Try updating to a specific version")
-    else:
-        idx = sorted(versions).index(ver) if ver in versions else 0
-        if idx + 1 == len(versions):
-            print("The version you have checked out is the latest version\n")
-        else:
-            print("Newest version |{}| type:\n\npython update.py {}\n".format(
-                sorted(versions)[-1], sorted(versions)[-1]))
-
-
-def ask_user_input(msg="Do you want to update?", responses=['y', 'n']):
-    use_msg = msg + f' {responses}: '
-    response = input(use_msg)
-    if response not in responses:
-        print(f"Acceptable answers: {responses}")
-        return ask_user_input(msg=msg, responses=responses)
-
-    return response
-
-
-def update_to_latest():
-    ver = VERSION
-    versions = ALL_VERSIONS
-    idx = sorted(versions).index(ver) if ver in versions else 0
-    if idx + 1 == len(versions):
-        return
-    else:
-        _update()
-
-
-def _update(branch=None, version=None):
-    resp = ask_user_input()
-    if resp == 'y':
-        if branch:
-            checkout_branch(branch)
-        elif version:
-            checkout_version(version)
-        elif branch is None and version is None:
-            checkout_version(sorted(ALL_VERSIONS)[-1])
-        update_pip()
-        update_conda()
-        update_env()
-        import_tasks()
-        update_ibllib()
-    else:
-        return
-
-
-def main(args):
-    nargs_passed = sum([True for x in args.__dict__.values() if x])
-
-    if not any(args.__dict__.values()):
-        update_to_latest()
-
-    if nargs_passed == 2:
-        if args.update and args.b:
-            if args.b not in ALL_BRANCHES:
-                print('Not found:', args.b)
-                return
-            checkout_single_file(file='update.py', branch=args.b)
-        else:
-            print(NotImplemented)
-        return
-    elif nargs_passed == 1:
-        if args.b and args.b in ALL_BRANCHES:
-            _update(branch=args.b)
-        elif args.b and args.b not in ALL_BRANCHES:
-            print('Branch', args.b, 'not found')
-
-        if args.update:
-            checkout_single_file(file='update.py', branch='master')
-
-        if args.v and args.v in ALL_VERSIONS:
-            _update(version=args.v)
-        elif args.v and args.v not in ALL_VERSIONS:
-            print('Version', args.v, 'not found')
-
-        if args.reinstall:
-            os.system("conda deactivate && python install.py")
-
-        if args.ibllib:
-            update_ibllib()
-
-        if args.info:
-            info()
-
-        if args.import_tasks:
-            import_tasks()
-
-        if args.iblenv:
-            update_env()
-
-        if args.pip:
-            update_pip()
-
-        if args.conda:
-            update_conda()
-
-        return
-
-
-if __name__ == '__main__':
-    IBLRIG_ROOT_PATH = Path.cwd()
-    fetch()
-    ALL_BRANCHES = get_branches()
-    ALL_VERSIONS = get_versions()
-    BRANCH = get_current_branch()
-    VERSION = get_current_version()
-    parser = argparse.ArgumentParser(description='Install iblrig')
-    parser.add_argument('-v', required=False, default=False,
-                        help='Available versions: ' + str(ALL_VERSIONS))
-    parser.add_argument('-b', required=False, default=False,
-                        help='Available branches: ' + str(ALL_BRANCHES))
-    parser.add_argument('--reinstall', required=False, default=False,
-                        action='store_true', help='Reinstall iblrig')
-    parser.add_argument('--ibllib', required=False, default=False,
-                        action='store_true', help='Update ibllib only')
-    parser.add_argument('--update', required=False, default=False,
-                        action='store_true', help='Update self: update.py')
-    parser.add_argument('--info', required=False, default=False,
-                        action='store_true',
-                        help='Disply information on branches and versions')
-    parser.add_argument('--iblenv', required=False, default=False,
-                        action='store_true', help='Update iblenv only')
-    parser.add_argument('--import-tasks', required=False, default=False,
-                        action='store_true', help='Reimport tasks only')
-    parser.add_argument('--conda', required=False, default=False,
-                        action='store_true', help='Update conda')
-    parser.add_argument('--pip', required=False, default=False,
-                        action='store_true',
-                        help='Update pip setuptools and wheel')
-    args = parser.parse_args()
-    main(args)
-    print('\n')
+#!/usr/bin/python3
+#!/usr/bin/env python
+# -*- coding: utf-8 -*-
+# @Author: Niccolò Bonacchi
+# @Date:   2018-06-08 11:04:05
+"""
+Usage:
+    update.py
+        Will fetch changes from origin. Nothing is updated yet!
+        Calling update.py will display information on the available versions
+    update.py -h | --help | ?
+        Displays this docstring.
+    update.py <version>
+        Will checkout the <version> release and import task files to pybpod.
+    update.py <branch>
+        Will checkout the latest commit of <branch> and import task files to
+        pybpod.
+    update.py reinstall
+        Will reinstall the rig to the latest revision on master.
+    update.py ibllib
+        Will reset ibllib to latest revision on master and install to iblenv.
+    update.py update
+        Will update itself to the latest revision on master.
+    update.py update <branch>
+        Will update itself to the latest revision on <branch>.
+"""
+import os
+import subprocess
+from pathlib import Path
+import argparse
+
+from setup_default_config import (copy_code_files_to_iblrig_params,
+                                  update_pybpod_config)
+
+
+def get_versions():
+    vers = subprocess.check_output(["git", "ls-remote",
+                                    "--tags", "origin"]).decode().split()
+    vers = [x for x in vers[1::2] if '{' not in x]
+    vers = [x.split('/')[-1] for x in vers]
+    available = [x for x in vers if x >= '3.6.0']
+    print("Available versions: {}".format(available))
+    return vers
+
+
+def get_branches():
+    branches = subprocess.check_output(["git", "ls-remote",
+                                        "--heads", "origin"]).decode().split()
+    branches = [x.split('heads')[-1] for x in branches[1::2]]
+    branches = [x[1:] for x in branches]
+    print("Available branches: {}".format(branches))
+
+    return branches
+
+
+def get_current_branch():
+    branch = subprocess.check_output(
+        ['git', 'branch', '--points-at', 'HEAD']).decode().strip().strip('* ')
+    print("Current branch: {}".format(branch))
+    return branch
+
+
+def get_current_version():
+    tag = subprocess.check_output(["git", "tag",
+                                   "--points-at", "HEAD"]).decode().strip()
+    print("Current version: {}".format(tag))
+    return tag
+
+
+def pull(branch):
+    subprocess.call(['git', 'pull', 'origin', branch])
+
+
+def fetch():
+    subprocess.call(['git', 'fetch', '--all'])
+
+
+def iblrig_params_path():
+    return str(Path(os.getcwd()).parent / 'iblrig_params')
+
+
+def import_tasks():
+    if VERSION > '3.3.0' or get_current_branch() == 'develop':
+        update_pybpod_config(iblrig_params_path())
+    copy_code_files_to_iblrig_params(iblrig_params_path(),
+                                     exclude_filename=None)
+
+
+def checkout_version(ver):
+    print("\nChecking out {}".format(ver))
+    subprocess.call(["git", "reset", "--hard"])
+    subprocess.call(['git', 'checkout', 'tags/' + ver])
+    pull(f'tags/{ver}')
+
+
+def checkout_branch(branch):
+    print("\nChecking out {}".format(branch))
+    subprocess.call(['git', 'checkout', branch])
+    subprocess.call(["git", "reset", "--hard"])
+    pull(branch)
+
+
+def checkout_single_file(file=None, branch='master'):
+    subprocess.call("git checkout origin/{} -- {}".format(branch,
+                                                          file).split())
+
+    print("Checked out", file, "from branch", branch)
+
+
+def update_remotes():
+    subprocess.call(['git', 'remote', 'update'])
+
+
+def update_env():
+    print("\nUpdating iblenv")
+    os.system("pip install -r requirements.txt -U")
+
+
+def update_conda():
+    print("\nUpdating conda")
+    os.system("conda update -y -n base conda")
+
+
+def update_pip():
+    print("\nUpdating pip et al.")
+    os.system("pip install -U pip setuptools wheel")
+
+
+def update_ibllib():
+    new_install_location = IBLRIG_ROOT_PATH / 'src' / 'ibllib'
+    old_install_location = IBLRIG_ROOT_PATH.parent / 'ibllib'
+
+    if new_install_location.exists():
+        os.chdir(new_install_location)
+        subprocess.call(["git", "reset", "--hard"])
+        subprocess.call(["git", "pull"])
+
+    if old_install_location.exists():
+        os.chdir(old_install_location)
+        subprocess.call(["git", "reset", "--hard"])
+        subprocess.call(["git", "pull"])
+
+    os.chdir(IBLRIG_ROOT_PATH)
+
+
+def branch_info():
+    print("Current availiable branches:")
+    print(subprocess.check_output(["git", "branch", "-avv"]).decode())
+
+
+def info():
+    update_remotes()
+    # branch_info()
+    ver = VERSION
+    versions = ALL_VERSIONS
+    if not ver:
+        print("WARNING: You appear to be on an untagged commit.",
+              "\n         Try updating to a specific version")
+    else:
+        idx = sorted(versions).index(ver) if ver in versions else 0
+        if idx + 1 == len(versions):
+            print("The version you have checked out is the latest version\n")
+        else:
+            print("Newest version |{}| type:\n\npython update.py {}\n".format(
+                sorted(versions)[-1], sorted(versions)[-1]))
+
+
+def ask_user_input(msg="Do you want to update?", responses=['y', 'n']):
+    use_msg = msg + f' {responses}: '
+    response = input(use_msg)
+    if response not in responses:
+        print(f"Acceptable answers: {responses}")
+        return ask_user_input(msg=msg, responses=responses)
+
+    return response
+
+
+def update_to_latest():
+    ver = VERSION
+    versions = ALL_VERSIONS
+    idx = sorted(versions).index(ver) if ver in versions else 0
+    if idx + 1 == len(versions):
+        return
+    else:
+        _update()
+
+
+def _update(branch=None, version=None):
+    resp = ask_user_input()
+    if resp == 'y':
+        if branch:
+            checkout_branch(branch)
+        elif version:
+            checkout_version(version)
+        elif branch is None and version is None:
+            checkout_version(sorted(ALL_VERSIONS)[-1])
+        update_env()
+        import_tasks()
+        update_ibllib()
+    else:
+        return
+
+
+def main(args):
+    nargs_passed = sum([True for x in args.__dict__.values() if x])
+
+    if not any(args.__dict__.values()):
+        update_to_latest()
+
+    if nargs_passed == 2:
+        if args.update and args.b:
+            if args.b not in ALL_BRANCHES:
+                print('Not found:', args.b)
+                return
+            checkout_single_file(file='update.py', branch=args.b)
+        else:
+            print(NotImplemented)
+        return
+    elif nargs_passed == 1:
+        if args.b and args.b in ALL_BRANCHES:
+            _update(branch=args.b)
+        elif args.b and args.b not in ALL_BRANCHES:
+            print('Branch', args.b, 'not found')
+
+        if args.update:
+            checkout_single_file(file='update.py', branch='master')
+
+        if args.v and args.v in ALL_VERSIONS:
+            _update(version=args.v)
+        elif args.v and args.v not in ALL_VERSIONS:
+            print('Version', args.v, 'not found')
+
+        if args.reinstall:
+            os.system("conda deactivate && python install.py")
+
+        if args.ibllib:
+            update_ibllib()
+
+        if args.info:
+            info()
+
+        if args.import_tasks:
+            import_tasks()
+
+        if args.iblenv:
+            update_env()
+
+        if args.pip:
+            update_pip()
+
+        if args.conda:
+            update_conda()
+
+        return
+
+
+if __name__ == '__main__':
+    IBLRIG_ROOT_PATH = Path.cwd()
+    fetch()
+    update_pip()
+    ALL_BRANCHES = get_branches()
+    ALL_VERSIONS = get_versions()
+    BRANCH = get_current_branch()
+    VERSION = get_current_version()
+    parser = argparse.ArgumentParser(description='Install iblrig')
+    parser.add_argument('-v', required=False, default=False,
+                        help='Available versions: ' + str(ALL_VERSIONS))
+    parser.add_argument('-b', required=False, default=False,
+                        help='Available branches: ' + str(ALL_BRANCHES))
+    parser.add_argument('--reinstall', required=False, default=False,
+                        action='store_true', help='Reinstall iblrig')
+    parser.add_argument('--ibllib', required=False, default=False,
+                        action='store_true', help='Update ibllib only')
+    parser.add_argument('--update', required=False, default=False,
+                        action='store_true', help='Update self: update.py')
+    parser.add_argument('--info', required=False, default=False,
+                        action='store_true',
+                        help='Disply information on branches and versions')
+    parser.add_argument('--iblenv', required=False, default=False,
+                        action='store_true', help='Update iblenv only')
+    parser.add_argument('--import-tasks', required=False, default=False,
+                        action='store_true', help='Reimport tasks only')
+    parser.add_argument('--conda', required=False, default=False,
+                        action='store_true', help='Update conda')
+    parser.add_argument('--pip', required=False, default=False,
+                        action='store_true',
+                        help='Update pip setuptools and wheel')
+    args = parser.parse_args()
+    main(args)
+    print('\n')