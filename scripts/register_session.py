#!/usr/bin/env python
# -*- coding:utf-8 -*-
# @File: scripts/register_session.py
# @Author: Niccolo' Bonacchi (@nbonacchi)
# @Date: Tuesday, September 28th 2021, 3:03:38 pm
import logging
import sys
import traceback

from ibllib.oneibl.registration import RegistrationClient

log = logging.getLogger('ibllib')


if __name__ == "__main__":
    IBLRIG_DATA = sys.argv[1]
    try:
        RegistrationClient(one=None).create_sessions(IBLRIG_DATA, dry=False)
    except Exception:
        log.error(traceback.format_exc())
        log.warning(
            "Failed to register session on Alyx, will try again from local server after transfer...",
<<<<<<< HEAD
        )
=======
        )
>>>>>>> 36043b90
<|MERGE_RESOLUTION|>--- conflicted
+++ resolved
@@ -20,8 +20,4 @@
         log.error(traceback.format_exc())
         log.warning(
             "Failed to register session on Alyx, will try again from local server after transfer...",
-<<<<<<< HEAD
         )
-=======
-        )
->>>>>>> 36043b90
