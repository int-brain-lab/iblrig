import numpy.polynomial.polynomial as poly
from scipy.signal import find_peaks
from pathlib import Path
import pandas as pd
import matplotlib.pyplot as plt
import numpy as np


def find_calibration_files(folder_path: str) -> list:
    folder_path = Path(folder_path)
    files = [str(x) for x in folder_path.glob(
        '*_iblrig_calibration_screen_*.raw.ssv')]
    return files


def raw_to_df(file_path):
    file_path = Path(file_path)
    df = pd.read_csv(file_path, sep=' ', header=None)
    df = df.drop(columns=4)
    df.columns = ['val', 'r', 'g', 'b']
    # # select which channel to use
    if 'screen_red' in file_path.name or 'screen_bright' in file_path.name:
        df = df.drop(columns=['b', 'g'])
    elif 'screen_green' in file_path.name:
        df = df.drop(columns=['r', 'b'])
    elif 'screen_blue' in file_path.name:
        df = df.drop(columns=['r', 'g'])
    df.columns = ['val', 'int']  # df.r

    # # Find first peak at start to remove the gray screen inputs
    # peaks, _ = find_peaks(df.val, height=df.val.mean()-df.val.sem())
    # init = peaks[0]
    # # # Cut the df to what's relevant reset index!
    # df = df[init:].reset_index()
    # df = df.drop(columns='index')
    return df


def fit_n_plot(df, fname=None):
    # Fit a polynomial
    x_new = np.round(np.linspace(0.01, 1, 100), 2)

    coefs = poly.polyfit(df.int, df.val, 6)
    ffit_vals = poly.polyval(x_new, coefs)
    ffit = poly.Polynomial(coefs)

    if 'screen_red' in fname:
        c = 'red'
        label = 'Red channel'
    elif 'screen_green' in fname:
        c = 'green'
        label = 'Green channel'
    elif 'screen_blue' in fname:
        c = 'blue'
        label = 'Blue channel'
    elif 'screen_bright' in fname:
        c = 'gray'
        label = 'All channels'

    plt.plot(df.int, df.val, '.', c=c, label=label)
    plt.plot(x_new, ffit(x_new), c=c)
    plt.show()


# if __name__ == "__main__":
folder_path = '/home/nico/Projects/IBL/github/iblrig/scratch/calibration'
folder_path = r'C:\iblrig\visual_stim\screen_calibration'
files = find_calibration_files(folder_path)

file_path = files[-1]
plt.ion()
for file_path in files:
    df = raw_to_df(file_path)
    fit_n_plot(df, fname=file_path)
plt.title('Screen calibration')
plt.legend()
plt.xlabel('Intensity requested')
plt.ylabel('frame2TTL raw output (lower is brighter)')
<<<<<<< HEAD
plt.axhline(40, ls='--', alpha=0.5)
plt.axhline(80, ls='--', alpha=0.5)

folder_path = '/home/nico/Projects/IBL/github/iblrig/scratch/calibration/harp'

files = find_calibration_files(folder_path)

file_path = files[-1]
plt.figure()
for file_path in files:
    df = raw_to_df(file_path)
    fit_n_plot(df, fname=file_path)
plt.title('Screen calibration')
plt.legend()
plt.xlabel('Intensity requested')
plt.ylabel('Harp photodiode raw output (higher is brighter)')
# plt.axhline(40, ls='--', alpha=0.5)
# plt.axhline(80, ls='--', alpha=0.5)



# # df = raw_to_df(file_path)
# file_path = Path(file_path)
# df = pd.read_csv(file_path, sep=' ', header=None)
# df = df.drop(columns=4)
# df.columns = ['val', 'r', 'g', 'b']
# # # select which channel to use
# if 'screen_red' in file_path.name or 'screen_bright' in file_path.name:
#     df = df.drop(columns=['b', 'g'])
# df.columns = ['val', 'int']  # df.r

# fit_n_plot(df, fname=files[-1])

# df.val
=======
print('.')
>>>>>>> 85df3135
<|MERGE_RESOLUTION|>--- conflicted
+++ resolved
@@ -76,7 +76,6 @@
 plt.legend()
 plt.xlabel('Intensity requested')
 plt.ylabel('frame2TTL raw output (lower is brighter)')
-<<<<<<< HEAD
 plt.axhline(40, ls='--', alpha=0.5)
 plt.axhline(80, ls='--', alpha=0.5)
 
@@ -110,7 +109,4 @@
 
 # fit_n_plot(df, fname=files[-1])
 
-# df.val
-=======
-print('.')
->>>>>>> 85df3135
+# df.val