--- conflicted
+++ resolved
@@ -3,21 +3,16 @@
 
 -------------------------------
 
-<<<<<<< HEAD
 8.11.0
 ------
 * add check for availability of internet
 * add proper CLI for data transfer scripts
+* add option for disabling Bpod status LED
+* remember settings for status LED and GUI position
 * move update-check to separate thread
 * detect dud (less than 42 trials) and offer deletion
 * various small bugfixes
-=======
-8.10.3
-------
-* hot-fix for disabling Bpod status LED
-* remember settings for status LED and GUI position
 * skip initialization of existing Bpod singleton 
->>>>>>> 62ac66dd
 
 8.10.2
 ------
