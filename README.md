# iblrig v7
## Installation on Windows
Software has only been tested on Windows 10. No other version of Windows is supported at this time. The test user account has 
administrative rights.

### Prerequisite Software:
In order to install iblrig on a Windows machine please ensure that the following prerequisite is first installed:
- [Anaconda](https://anaconda.com)
- A fully featured text editor is recommended, something like [Notepad++](https://notepad-plus-plus.org/)

### Installation Instructions:
- Ensure Anaconda and your favorite text editor are already installed
- Ensure a stable internet connection is present as several commands will require software to be downloaded
- There is no supported upgrade path from v6 to v7
- The commands given below are assumed to be run on a 'clean' system
  - No conflicting Anaconda environment names
  - The Anaconda base environment does not have any additional packages
  - The `C:\iblrig` and `C:\iblrig_params` directories are assumed not to exist 

The following commands are to be run from the **Anaconda Powershell Prompt**.
```powershell
conda update --name base --channel defaults conda --yes
conda create --name iblrig python=3.8 --yes
conda activate iblrig
conda install git --yes
git clone https://github.com/int-brain-lab/iblrig C:\iblrig
cd C:\iblrig
<<<<<<< HEAD
git checkout tags/7.0.2
=======
git checkout tags/7.0.3
>>>>>>> 940bd33f
pip install --editable .
pip install pybpod-gui-api==1.8.3b1 pybpod-gui-plugin-alyx==1.1.3b1
pip uninstall ibllib --yes
python setup_pybpod.py
cd Bonsai
setup.bat
cd ..
conda create --name ibllib python=3.8 --yes
conda activate ibllib
pip install ibllib
```

NOTE: ONE will need to be configured for your use case. Please review the ONE [documentation](https://int-brain-lab.github.io/ONE/) for specifics on how to accomplish this. Then run the following command or something similar for your specific setup: `python -c "from one.api import ONE; ONE()"`

### Running pybpod
To run pybpod and begin data acquisition:
```powershell
conda activate iblrig
cd C:\iblrig
.\pybpod.bat
```

#### For easier launching of pybpod
Within the `C:\iblrig` folder there is a `pybpod-Anaconda_Powershell_Prompt.lnk` file that can be copied to the desktop for ease 
of use.
```powershell
Copy-Item "C:\iblrig\pybpod-Anaconda_Powershell_Prompt.lnk" -Destination "$Env:HOMEPATH\Desktop"
```

#### Setup instructions for launching the 'Experiment Description GUI' prior to task launch (DEVELOP)
The 'Experiment Description GUI' is currently being developed in the iblscripts repo. This GUI is intended to simplify the 
categorization of an experiment and cleanly define what projects and procedures an experiment is for. In order to add the GUI to 
the tasks listed in the `add_ex_desc_gui_to_tasks` script, run the following commands from the **Anaconda Powershell Prompt**:
```powershell
conda activate iblrig
git clone -b develop https://github.com/int-brain-lab/iblscripts C:\iblscripts
pip install -r C:\iblscripts\deploy\project_procedure_gui\pp_requirements.txt
python C:\iblrig\scripts\add_ex_desc_gui_to_tasks.py
```
  - Note: Any custom tasks will need to have this pre-task command manually configured

---
## How to develop on this repository 
This repository is adhering to the following conventions:
* [semantic versioning](https://semver.org/) for consistent version numbering logic
* [gitflow](https://www.atlassian.com/git/tutorials/comparing-workflows/gitflow-workflow) for managing branches 
* [flake8](https://flake8.pycqa.org/) for style guide enforcement 

![](README_semver.png)
![](README_gitflow_workflow.png)

Please review these conventions to more easily contribute to the project.

### New feature branches:
- a `new_feature` branch is forked from the current `develop` branch
- the `new_feature` branch is then merged back into the `develop` branch
- the `new_feature` branch will eventually be deleted

### Release candidate branches:
- a release candidate, `rc` branch is a "pre-release" branch for beta testers on production rigs
- the `rc` branch is forked from the `develop` branch
- once the `rc` has been thoroughly tested, it will be merged into `master` and `develop`
- the `rc` branch will eventually be deleted

### Hotfix branches:
- a `hotfix` or `maintenance` branch is forked from `master`
- once the fix has been thoroughly tested, it will get merged back into `master` and `develop`
- the `hotfix` branch will eventually be deleted<|MERGE_RESOLUTION|>--- conflicted
+++ resolved
@@ -25,11 +25,7 @@
 conda install git --yes
 git clone https://github.com/int-brain-lab/iblrig C:\iblrig
 cd C:\iblrig
-<<<<<<< HEAD
-git checkout tags/7.0.2
-=======
 git checkout tags/7.0.3
->>>>>>> 940bd33f
 pip install --editable .
 pip install pybpod-gui-api==1.8.3b1 pybpod-gui-plugin-alyx==1.1.3b1
 pip uninstall ibllib --yes
