--- conflicted
+++ resolved
@@ -2,12 +2,9 @@
 
 ## **Release Notes develop**
 
-<<<<<<< HEAD
-- Additional logging with tracebacks for installation script
-=======
 - Rearranged loading order of devices for tasks to account for the Bonsai load time, ensuring the first trial has stimulus 
 - When creating new sessions, the local rig and the local lab server will be queried are checked for their most recent previous sessions
->>>>>>> a1960caa
+- Additional logging with tracebacks for installation script
 - Changed default rig environment name from iblenv to iblrig
 - Removed ibllib dependencies
 - Added support for F2TTLv2
