--- conflicted
+++ resolved
@@ -2,11 +2,8 @@
 
 ## **Release Notes develop**
 
-<<<<<<< HEAD
 - When creating new sessions, the local rig and the local lab server will be queried are checked for their most recent previous sessions
-=======
 - Changed default rig environment name from iblenv to iblrig
->>>>>>> b96ed9c4
 
 ## **Release Notes 6.5.3**
 
