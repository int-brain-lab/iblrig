--- conflicted
+++ resolved
@@ -4,10 +4,7 @@
 
 - additional f2ttl error catching and messaging
 - purge_rig_data.py script now functional
-<<<<<<< HEAD
-=======
 - corrected datetime import for `tasks/_iblrig_misc_bpod_ttl_test/trial_params.py` 
->>>>>>> fa8097a8
 - manual installation and update instructions added to README.md to simplify troubleshooting efforts
 
 ## **Release Notes 6.6.2**
